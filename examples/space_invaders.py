import os
import sys
import torch
import numpy             as np
import argparse
import matplotlib.pyplot as plt

from timeit                  import default_timer
from mpl_toolkits.axes_grid1 import make_axes_locatable

sys.path.append(os.path.abspath(os.path.join('..', 'bindsnet')))
sys.path.append(os.path.abspath(os.path.join('..', 'bindsnet', 'network')))

from encoding          import get_bernoulli
from environment       import SpaceInvaders
from network           import Network, Monitor
from connections       import Connection, hebbian
from nodes             import LIFNodes, Input

from evaluation        import *
from analysis.plotting import *

parser = argparse.ArgumentParser()
parser.add_argument('--seed', type=int, default=0)
parser.add_argument('--n_neurons', type=int, default=100)
parser.add_argument('--dt', type=float, default=1.0)
parser.add_argument('--plot_interval', type=int, default=100)
parser.add_argument('--plot', dest='plot', action='store_true')
parser.add_argument('--no-plot', dest='plot', action='store_false')
parser.add_argument('--gpu', dest='gpu', action='store_true')
parser.add_argument('--no-gpu', dest='gpu', action='store_false')
parser.set_defaults(plot=False, gpu=False)

locals().update(vars(parser.parse_args()))

if gpu:
	torch.set_default_tensor_type('torch.cuda.FloatTensor')
	torch.cuda.manual_seed_all(seed)
else:
	torch.manual_seed(seed)

# Build network.
network = Network(dt=dt)

# Layers of neurons.
# Input layer.
input_layer = Input(n=3780)

# Excitatory layer.
exc_layer = LIFNodes(n=n_neurons, refractory=0, traces=True)

# Readout layer.
readout_layer = LIFNodes(n=5, refractory=0, traces=True)

# Connections between layers.
# Input -> excitatory.
input_exc_w = 0.01 * torch.rand(input_layer.n, exc_layer.n)
input_exc_conn = Connection(source=input_layer, target=exc_layer, w=input_exc_w, wmax=0.02)

# Excitatory -> readout.
exc_readout_w = 0.01 * torch.rand(exc_layer.n, readout_layer.n)
exc_readout_conn = Connection(source=exc_layer, target=readout_layer, w=exc_readout_w,
							  update_rule=hebbian, nu_pre=1e-2, nu_post=1e-2)
exc_readout_norm = 0.5 * exc_layer.n

# Readout -> readout.
readout_readout_w = -10 * torch.ones(readout_layer.n, readout_layer.n) + 10 * torch.diag(torch.ones(readout_layer.n))
readout_readout_conn = Connection(source=readout_layer, target=readout_layer, w=readout_readout_w, wmin=-10.0)

# Voltage recording for excitatory and readout layers.
exc_voltage_monitor = Monitor(exc_layer, ['v'])
readout_voltage_monitor = Monitor(readout_layer, ['v'])

# Add all layers and connections to the network.
network.add_layer(input_layer, name='X')
network.add_layer(exc_layer, name='E')
network.add_layer(readout_layer, name='R')
network.add_connection(input_exc_conn, source='X', target='E')
network.add_connection(exc_readout_conn, source='E', target='R')
network.add_connection(readout_readout_conn, source='R', target='R')
network.add_monitor(exc_voltage_monitor, name='exc_voltage')
network.add_monitor(readout_voltage_monitor, name='readout_voltage')

# Normalize adaptable weights.
network.connections[('E', 'R')].normalize(exc_readout_norm)

# Load SpaceInvaders environment.
env = SpaceInvaders()
env.reset()

i = 0
done = False
spikes, inpts = {}, {}

spike_record = {'X' : torch.zeros(input_layer.n, plot_interval),
				'E' : torch.zeros(exc_layer.n, plot_interval),
			    'R' : torch.zeros(readout_layer.n, plot_interval)}
voltage_record = {'E' : torch.zeros(exc_layer.n, plot_interval),
				  'R' : torch.zeros(readout_layer.n, plot_interval)}

print()

count = 0
lengths = []
rewards = []
mean_rewards = []
while True:
<<<<<<< HEAD
	count += 1
	env.render()
=======
#	env.render()
>>>>>>> 45dc14e7
	
	if i % 100 == 0:
		print('Iteration %d' % i)
		
	if spikes == {} or spikes['R'].sum() == 0:
		action = np.random.choice(range(6))
	else:
		action = torch.multinomial((spikes['R'] / spikes['R'].sum()).view(-1), 1)[0] + 1
	
	obs, reward, done, info = env.step(action)
	
	# Update mean reward.
	rewards.append(reward)
	
	# Get next input sample.
	inpts.update({'X' : obs})
	
	# Run the network on the input.
	spikes = network.run(inpts=inpts, time=1)
	
	# Normalize adaptable weights.
	network.connections[('E', 'R')].normalize(exc_readout_norm)
	
	for key in spike_record:
		spike_record[key][:, i % plot_interval] = spikes[key]
	
	# Get voltage recordings.
	exc_voltages = exc_voltage_monitor.get('v')
	voltage_record['E'][:, i % plot_interval] = exc_voltages
	exc_voltage_monitor._reset()
	
	readout_voltages = readout_voltage_monitor.get('v')
	voltage_record['R'][:, i % plot_interval] = readout_voltages
	readout_voltage_monitor._reset()
	
	# Optionally plot various simulation information.
	if plot:
		if i == 0:
			spike_ims, spike_axes = plot_spikes(spike_record)
			voltage_ims, voltage_axes = plot_voltages(voltage_record)
			
			w_fig, w_axes = plt.subplots(2, 1)
			
			i_e_w_im = w_axes[0].matshow(input_exc_conn.w.t(), cmap='hot_r', vmax=input_exc_conn.wmax)
			e_r_w_im = w_axes[1].matshow(exc_readout_conn.w.t(), cmap='hot_r', vmax=exc_readout_conn.wmax)
			
			d1 = make_axes_locatable(w_axes[0])
			d2 = make_axes_locatable(w_axes[1])
			c1 = d1.append_axes("right", size="5%", pad=0.05)
			c2 = d2.append_axes("right", size="5%", pad=0.05)

			plt.colorbar(i_e_w_im, cax=c1)
			plt.colorbar(e_r_w_im, cax=c2)
			
			for ax in w_axes:
				ax.set_xticks(()); ax.set_yticks(())
				ax.set_aspect('auto')
			
			plt.pause(1e-8)
			
			r_fig, r_axes = plt.subplots(2, 1, sharex=True)
			r_line, = r_axes[0].plot(mean_rewards, marker='o')
			l_line, = r_axes[1].plot(lengths, marker='o')
			
			r_axes[1].set_xlabel('Episode')
			r_axes[0].set_ylabel('Mean reward')
			r_axes[1].set_ylabel('Length of episode')
			r_axes[0].set_title('Mean reward per episode')
			r_axes[1].set_title('Iteration length of episodes')
			
			for ax in r_axes:
				ax.grid()
			
		else:
			if i % plot_interval == 0:
				spike_ims, spike_axes = plot_spikes(spike_record, ims=spike_ims, axes=spike_axes)
				voltage_ims, voltage_axes = plot_voltages(voltage_record, ims=voltage_ims, axes=voltage_axes)
				
				i_e_w_im.set_data(input_exc_conn.w.t())
				e_r_w_im.set_data(exc_readout_conn.w.t())
				
				for ax in w_axes:
					ax.set_aspect('auto')
					
				r_line.set_xdata(range(len(mean_rewards)))
				r_line.set_ydata(mean_rewards)
				
				l_line.set_xdata(range(len(lengths)))
				l_line.set_ydata(lengths)
				
				for ax in r_axes:
					ax.relim() 
					ax.autoscale_view(True, True, True) 

				r_fig.canvas.draw()
				
				plt.pause(1e-8)
	
	i += 1
	
	if done == True:
		env.reset()
		network._reset()
		
		mean_rewards.append(np.mean(rewards))
		rewards = []
		
		lengths.append(count)
		count = 0

print()
	
env.render()<|MERGE_RESOLUTION|>--- conflicted
+++ resolved
@@ -105,12 +105,8 @@
 rewards = []
 mean_rewards = []
 while True:
-<<<<<<< HEAD
 	count += 1
 	env.render()
-=======
-#	env.render()
->>>>>>> 45dc14e7
 	
 	if i % 100 == 0:
 		print('Iteration %d' % i)
