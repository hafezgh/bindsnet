import os
import gzip
import torch
import shutil
import tarfile
import zipfile
import numpy as np
import pickle as p

from struct import unpack
from scipy.io import wavfile
from abc import ABC, abstractmethod
from urllib.request import urlretrieve
from typing import Tuple, List, Iterable


class Dataset(ABC):
<<<<<<< HEAD
    # language=rst
    """
    Abstract base class for dataset.
    """

    def __init__(self, path: str='.', download: bool=False) -> None:
        # language=rst
        """
        Abstract constructor for the Dataset class.

        :param path: Pathname of directory in which to store the dataset.
        :param download: Whether or not to download the dataset (requires internet connection).
        """
=======
    '''
    Abstract base class for dataset.
    '''
    def __init__(self, path='.', download=False):
        '''
        Abstract constructor for the Games class.
        
        Inputs:
        
            | :code:`path` (:code:`str`): Pathname of
            directory in which to store the dataset.
            | :code:`download` (:code:`bool`): Whether or not to
            download the dataset (requires internet connection).
        '''
>>>>>>> ccc2a9b7
        if not os.path.isdir(path):
            os.makedirs(path)

        self.path = path
        self.download = download

    @abstractmethod
<<<<<<< HEAD
    def get_train(self) -> None:
        # language=rst
        """
        Abstract method stub for fetching training data from a dataset.
        """
=======
    def get_train(self):
        '''
        Fetches training data from this dataset.
        
        Returns:
        
            | (:code:`numpy.ndarray`): Inputs to a machine learning model.
            | (:code:`numpy.ndarray`): Corresponding desired outputs.
        '''
>>>>>>> ccc2a9b7
        pass

    @abstractmethod
<<<<<<< HEAD
    def get_test(self) -> None:
        # language=rst
        """
        Abstract method stub for fetching test data from a dataset.
        """


class MNIST(Dataset):
    # language=rst
    """
    Handles loading and saving of the MNIST handwritten digits `(link) <http://yann.lecun.com/exdb/mnist/>`_.
    """
=======
    def get_test(self, a):
        '''
        Fetches test data from this dataset.
        
        Returns:
        
            | (:code:`numpy.ndarray`): Inputs to a machine learning model.
            | (:code:`numpy.ndarray`): Corresponding desired outputs.
        '''
        pass
    

class MNIST(Dataset):
    '''
    Handles loading and saving of the MNIST handwritten digits
    `(link) <http://yann.lecun.com/exdb/mnist/>`_.
    '''
>>>>>>> ccc2a9b7
    train_images_pickle = 'train_images.p'
    train_labels_pickle = 'train_labels.p'
    test_images_pickle = 'test_images.p'
    test_labels_pickle = 'test_labels.p'

    train_images_file = 'train-images-idx3-ubyte'
    train_labels_file = 'train-labels-idx1-ubyte'
    test_images_file = 't10k-images-idx3-ubyte'
    test_labels_file = 't10k-labels-idx1-ubyte'

    train_images_url = 'http://yann.lecun.com/exdb/mnist/train-images-idx3-ubyte.gz'
    train_labels_url = 'http://yann.lecun.com/exdb/mnist/train-labels-idx1-ubyte.gz'
    test_images_url = 'http://yann.lecun.com/exdb/mnist/t10k-images-idx3-ubyte.gz'
    test_labels_url = 'http://yann.lecun.com/exdb/mnist/t10k-labels-idx1-ubyte.gz'
<<<<<<< HEAD

    def __init__(self, path: str=os.path.join('data', 'MNIST'), download: bool=False) -> None:
        # language=rst
        """
        Constructor for the ``MNIST`` object. Makes the data directory if it doesn't already exist.

        :param path: Pathname of directory in which to store the dataset.
        :param download: Whether or not to download the dataset (requires internet connection).
        """
        super().__init__(path, download)

    def get_train(self) -> Tuple[torch.Tensor, torch.Tensor]:
        # language=rst
        """
        Gets the MNIST training images and labels.

        :return: MNIST training images and labels.
        """
=======
    
    def __init__(self, path=os.path.join('data', 'MNIST'), download=False):
        '''
        Constructor for the :code:`MNIST` object. Makes
        the data directory if it doesn't already exist.

        Inputs:
        
            | :code:`path` (:code:`str`): Pathname of
            directory in which to store the dataset.
            | :code:`download` (:code:`bool`): Whether or not
            to download the dataset (requires internet connection).
        '''
        super().__init__(path, download)
        
    def get_train(self):
        '''
        Gets the MNIST training images and labels.

        Returns:
        
            | :code:`images` (:code:`torch.Tensor`): The MNIST training images.
            | :code:`labels` (:code:`torch.Tensor`): The MNIST training labels.
        '''
>>>>>>> ccc2a9b7
        if not os.path.isfile(os.path.join(self.path, MNIST.train_images_pickle)):
            # Download training images if they aren't on disk.
            if self.download:
                print('Downloading training images.\n')
                self._download(MNIST.train_images_url, MNIST.train_images_file)
                images = self.process_images(MNIST.train_images_file)

                # Serialize image data on disk for next time.
                torch.save(images, open(os.path.join(self.path, MNIST.train_images_pickle), 'wb'))
            else:
                msg = 'Dataset not found on disk; specify \'download=True\' to allow downloads.'
                raise FileNotFoundError(msg)
        else:
            # Load image data from disk if it has already been processed.
            print('Loading training images from serialized object file.\n')
            images = torch.load(open(os.path.join(self.path, MNIST.train_images_pickle), 'rb'))

        if not os.path.isfile(os.path.join(self.path, MNIST.train_labels_pickle)):
            # Download training labels if they aren't on disk.
            if self.download:
                print('Downloading training labels.\n')
                self._download(MNIST.train_labels_url, MNIST.train_labels_file)
                labels = self.process_labels(MNIST.train_labels_file)

                # Serialize label data on disk for next time.
                torch.save(labels, open(os.path.join(self.path, MNIST.train_labels_pickle), 'wb'))
            else:
                msg = 'Dataset not found on disk; specify \'download=True\' to allow downloads.'
                raise FileNotFoundError(msg)
        else:
            # Load label data from disk if it has already been processed.
            print('Loading training labels from serialized object file.\n')
            labels = torch.load(open(os.path.join(self.path, MNIST.train_labels_pickle), 'rb'))

        return torch.Tensor(images), torch.Tensor(labels)

<<<<<<< HEAD
    def get_test(self) -> Tuple[torch.Tensor, torch.Tensor]:
        # language=rst
        """
        Gets the MNIST test images and labels.

        :return: MNIST test images and labels.
        """
=======
    def get_test(self):
        '''
        Gets the MNIST test images and labels.

        Returns:
        
            | :code:`images` (:code:`torch.Tensor`): The MNIST test images.
            | :code:`labels` (:code:`torch.Tensor`): The MNIST test labels.
        '''
>>>>>>> ccc2a9b7
        if not os.path.isfile(os.path.join(self.path, MNIST.test_images_pickle)):
            # Download test images if they aren't on disk.
            if self.download:
                print('Downloading test images.\n')
                self._download(MNIST.test_images_url, MNIST.test_images_file)
                images = self.process_images(MNIST.test_images_file)

                # Serialize image data on disk for next time.
                torch.save(images, open(os.path.join(self.path, MNIST.test_images_pickle), 'wb'))
            else:
                msg = 'Dataset not found on disk; specify \'download=True\' to allow downloads.'
                raise FileNotFoundError(msg)
        else:
            # Load image data from disk if it has already been processed.
            print('Loading test images from serialized object file.\n')
            images = torch.load(open(os.path.join(self.path, MNIST.test_images_pickle), 'rb'))

        if not os.path.isfile(os.path.join(self.path, MNIST.test_labels_pickle)):
            if self.download:
                # Download test labels if they aren't on disk.
                print('Downloading test labels.\n')
                self._download(MNIST.test_labels_url, MNIST.test_labels_file)
                labels = self.process_labels(MNIST.test_labels_file)

                # Serialize image data on disk for next time.
                torch.save(labels, open(os.path.join(self.path, MNIST.test_labels_pickle), 'wb'))
            else:
                msg = 'Dataset not found on disk; specify \'download=True\' to allow downloads.'
                raise FileNotFoundError(msg)
        else:
            # Load label data from disk if it has already been processed.
            print('Loading test labels from serialized object file.\n')
            labels = torch.load(open(os.path.join(self.path, MNIST.test_labels_pickle), 'rb'))

        return torch.Tensor(images), torch.Tensor(labels)
<<<<<<< HEAD

    def _download(self, url: str, filename: str) -> None:
        # language=rst
        """
         Downloads and unzips an MNIST data file.

        :param url: The URL of the data file to be downloaded.
        :param filename: The name of the file to save the downloaded data to.
        """
=======
                
    def _download(self, url, filename):
        '''
        Downloads and unzips an MNIST data file.
        
        Inputs:
        
            | :code:`url` (:code:`str`): The URL of the data file to be downloaded.
            | :code:`filename` (:code:`str`): The name
            of the file to save the downloaded data to.
        '''
>>>>>>> ccc2a9b7
        urlretrieve(url, os.path.join(self.path, filename + '.gz'))
        with gzip.open(os.path.join(self.path, filename + '.gz'), 'rb') as _in:
            with open(os.path.join(self.path, filename), 'wb') as _out:
                shutil.copyfileobj(_in, _out)
<<<<<<< HEAD

    def process_images(self, filename: str) -> np.ndarray:
        # language=rst
        """
        Opens a file of MNIST images and processes them into numpy arrays.

        :param filename: Name of the file containing MNIST images to load.
        :return: A numpy array of shape ``[n_images, 28, 28]``, where ``n_images`` is the number of images in the file.
        """
=======
    
    def process_images(self, filename):
        '''
        Opens a file of MNIST images and processes them into numpy arrays.
        
        Inputs:
        
            | :code:`filename` (:code:`str`): Name of
            the file containing MNIST images to load.
        
        Returns:
        
            | (:code:`numpy.ndarray`): A numpy array of shape :code:`[n_images, 28,
                28]`, where :code:`n_images` refers to the number of images in the file.
        '''
>>>>>>> ccc2a9b7
        filename = os.path.join(self.path, filename)
        data = open(filename, 'rb')

        # Get metadata for images.
        data.read(4)
        n_images = unpack('>I', data.read(4))[0]
        rows = unpack('>I', data.read(4))[0]
        cols = unpack('>I', data.read(4))[0]

        images = np.zeros((n_images, rows, cols), dtype=np.uint8)

        print('\nProcessing images.\n')

        for i in range(n_images):
            if i % 1000 == 0:
                print('Progress: %d / %d' % (i, n_images))

            images[i] = [[unpack('>B', data.read(1))[0] for _ in range(cols)] for _ in range(rows)]

        print('Progress: %d / %d\n' % (n_images, n_images))

        return images
<<<<<<< HEAD

    def process_labels(self, filename: str) -> np.ndarray:
        # language=rst
        """
        Opens a file of MNIST label data and processes it into a numpy vector.

        :param filename: The name of the file containing MNIST label data.
        :return: An array of shape ``(n_labels,)``, where ``n_labels`` is the number of labels in the file.
        """
=======
    
    def process_labels(self, filename):
        '''
        Opens a file of MNIST label data and processes it into a numpy vector.
        
        Inputs:
        
            | :code:`filename` (:code:`str`): The name of the file containing MNIST label data.
        
        Returns:
        
            | (:code:`np.ndarray`): A one-dimensional array of shape :code:`(n_labels,)`,
                where :code:`n_labels` refers to the number of labels contained in the file.
        '''
>>>>>>> ccc2a9b7
        filename = os.path.join(self.path, filename)
        data = open(filename, 'rb')

        # Get metadata for labels.
        data.read(4)
        n_labels = unpack('>I', data.read(4))[0]

        labels = np.zeros(n_labels, dtype=np.uint8)

        print('\nProcessing labels.\n')

        for i in range(n_labels):
            if i % 1000 == 0:
                print('Progress: %d / %d' % (i, n_labels))

            labels[i] = unpack('>B', data.read(1))[0]

        print('Progress: %d / %d\n' % (n_labels, n_labels))

        return labels


class SpokenMNIST(Dataset):
<<<<<<< HEAD
    # language=rst
    """
    Handles loading and saving of the Spoken MNIST audio dataset `(link)
    <https://github.com/Jakobovski/free-spoken-digit-dataset>`_.
    """
    train_pickle = 'train.pt'
    test_pickle = 'test.pt'

=======
    '''
    Handles loading and saving of the Spoken MNIST audio dataset
    `(link) <https://github.com/Jakobovski/free-spoken-digit-dataset>`_.
    '''
    train_pickle = 'train.p'
    test_pickle = 'test.p'
    
>>>>>>> ccc2a9b7
    url = 'https://github.com/Jakobovski/free-spoken-digit-dataset/archive/master.zip'

    files = []
    for digit in range(10):
        for speaker in ['jackson', 'nicolas', 'theo']:
            for example in range(50):
                files.append('_'.join([str(digit), speaker, str(example)]) + '.wav')

    n_files = len(files)
<<<<<<< HEAD

    def __init__(self, path: str=os.path.join('data', 'SpokenMNIST'), download: bool=False) -> None:
        # language=rst
        """
        Constructor for the ``SpokenMNIST`` object. Makes the data directory if it doesn't already exist.

        :param path: Pathname of directory in which to store the dataset.
        :param download: Whether or not to download the dataset (requires internet connection).
        """
        super().__init__(path, download)
        self.zip_path = os.path.join(path, 'repo.zip')

    def get_train(self, split: float=0.8) -> Tuple[torch.Tensor, torch.Tensor]:
        # language=rst
        """
=======
    
    def __init__(self, path=os.path.join('data', 'SpokenMNIST'), download=False):
        '''
        Constructor for the :code:`SpokenMNIST` object. Makes
        the data directory if it doesn't already exist.
        
        Inputs:
        
            | :code:`path` (:code:`str`): Pathname of
            directory in which to store the dataset.
            | :code:`download` (:code:`bool`): Whether or not to
            download the dataset (requires internet connection).
        '''
        super().__init__(path, download)
        self.zip_path = os.path.join(path, 'repo.zip')
    
    def get_train(self, split=0.8):
        '''
>>>>>>> ccc2a9b7
        Gets the Spoken MNIST training audio and labels.

<<<<<<< HEAD
        :param split: Train, test split; in range ``(0, 1)``.
        :return: Spoken MNIST training audio and labels.
        """
=======
        Returns:
        
            | :code:`audio` (:code:`torch.Tensor`): The Spoken MNIST training audio.
            | :code:`labels` (:code:list(`torch.Tensor`)): The Spoken MNIST training labels.
        '''
>>>>>>> ccc2a9b7
        split_index = int(split * SpokenMNIST.n_files)
        path = os.path.join(self.path, '_'.join([SpokenMNIST.train_pickle, str(split)]))

        if not all([os.path.isfile(os.path.join(self.path, f)) for f in self.files]):
            # Download data if it isn't on disk.
            if self.download:
                print('Downloading Spoken MNIST data.\n')
                self._download()

                # Process data into audio, label (input, output) pairs.
                audio, labels = self.process_data(SpokenMNIST.files[:split_index])

                # Serialize image data on disk for next time.
                torch.save((audio, labels), open(path, 'wb'))
            else:
                msg = 'Dataset not found on disk; specify \'download=True\' to allow downloads.'
                raise FileNotFoundError(msg)
        else:
            if not os.path.isdir(path):
                # Process image and label data if pickled file doesn't exist.
                audio, labels = self.process_data(SpokenMNIST.files)

                # Serialize image data on disk for next time.
                torch.save((audio, labels), open(path, 'wb'))
            else:
                # Load image data from disk if it has already been processed.
                print('Loading training data from serialized object file.\n')
                audio, labels = torch.load(open(path, 'rb'))

        return audio, torch.Tensor(labels)

<<<<<<< HEAD
    def get_test(self, split: float=0.8) -> Tuple[torch.Tensor, List[torch.Tensor]]:
        # language=rst
        """
        Gets the Spoken MNIST training audio and labels.

        :param split: Train, test split; in range ``(0, 1)``.
        :return: The Spoken MNIST test audio and labels.
        """
=======
    def get_test(self, split=0.8):
        '''
        Gets the Spoken MNIST training audio and labels.

        Returns:
        
            | :code:`audio` (:code:`torch.Tensor`): The Spoken MNIST training audio.
            | :code:`labels` (:code:`torch.Tensor`): The Spoken MNIST training labels.
        '''
>>>>>>> ccc2a9b7
        split_index = int(split * SpokenMNIST.n_files)
        path = os.path.join(self.path, '_'.join([SpokenMNIST.test_pickle, str(split)]))

        if not all([os.path.isfile(os.path.join(self.path, f)) for f in self.files]):
            # Download data if it isn't on disk.
            if self.download:
                print('Downloading Spoken MNIST data.\n')
                self._download()

                # Process data into audio, label (input, output) pairs.
                audio, labels = self.process_data(SpokenMNIST.files[split_index:])

                # Serialize image data on disk for next time.
                torch.save((audio, labels), open(path, 'wb'))
            else:
                msg = 'Dataset not found on disk; specify \'download=True\' to allow downloads.'
                raise FileNotFoundError(msg)
        else:
            if not os.path.isdir(path):
                # Process image and label data if pickled file doesn't exist.
                audio, labels = self.process_data(SpokenMNIST.files)

                # Serialize image data on disk for next time.
                torch.save((audio, labels), open(path, 'wb'))
            else:
                # Load image data from disk if it has already been processed.
                print('Loading test data from serialized object file.\n')
                audio, labels = torch.load(open(path, 'rb'))

        return audio, torch.Tensor(labels)
<<<<<<< HEAD

    def _download(self) -> None:
        # language=rst
        """
        Downloads and unzips all Spoken MNIST data.
        """
=======
                
    def _download(self):
        '''
        Downloads and unzips all Spoken MNIST data.
        
        Inputs:
        
            | :code:`url` (:code:`str`): The URL of the data archive to be downloaded.
        '''
>>>>>>> ccc2a9b7
        urlretrieve(SpokenMNIST.url, self.zip_path)

        z = zipfile.ZipFile(self.zip_path, 'r')
        z.extractall(path=self.path)
        z.close()

        path = os.path.join(self.path, 'free-spoken-digit-dataset-master', 'recordings')
        for f in os.listdir(path):
            shutil.move(os.path.join(path, f), os.path.join(self.path))

        cwd = os.getcwd()
        os.chdir(self.path)
        shutil.rmtree('free-spoken-digit-dataset-master')
        os.chdir(cwd)
<<<<<<< HEAD

    def process_data(self, file_names: Iterable[str]) -> Tuple[List[torch.Tensor], torch.Tensor]:
        # language=rst
        """
        Opens files of Spoken MNIST data and processes them into ``numpy`` arrays.

        :param file_names: Names of the files containing Spoken MNIST audio to load.
        :return: Processed Spoken MNIST audio and label data.
        """
=======
    
    def process_data(self, filenames):
        '''
        Opens files of Spoken MNIST data and processes them into :code:`numpy` arrays.
        
        Inputs:
        
            | :code:`filenames` (:code:`str`): Name of the files containing Spoken MNIST audio to load.
        
        Returns:
        
            | (:code:`tuple(numpy.ndarray)`): Two :code:`numpy` arrays with audio and label data, respectively.
        '''
>>>>>>> ccc2a9b7
        audio, labels = [], []

        for f in file_names:
            label = int(f.split('_')[0])

            sample_rate, signal = wavfile.read(os.path.join(self.path, f))
            pre_emphasis = 0.97
            emphasized_signal = np.append(signal[0], signal[1:] - pre_emphasis * signal[:-1])

            # Popular settings are 25 ms for the frame size and a 10 ms stride (15 ms overlap)
            frame_size = 0.025
            frame_stride = 0.01
            frame_length, frame_step = frame_size * sample_rate, frame_stride * sample_rate  # Convert from seconds to samples
            signal_length = len(emphasized_signal)
            frame_length = int(round(frame_length))
            frame_step = int(round(frame_step))
            num_frames = int(np.ceil(
                float(np.abs(signal_length - frame_length)) / frame_step))  # Make sure that we have at least 1 frame

            pad_signal_length = num_frames * frame_step + frame_length
            z = np.zeros((pad_signal_length - signal_length))
            pad_signal = np.append(emphasized_signal, z)  # Pad signal

            indices = np.tile(np.arange(0, frame_length), (num_frames, 1)) + np.tile(
                np.arange(0, num_frames * frame_step, frame_step), (frame_length, 1)).T
            frames = pad_signal[indices.astype(np.int32, copy=False)]

            # Hamming Window
            frames *= np.hamming(frame_length)

            # Fast Fourier Transform and Power Spectrum
            NFFT = 512
            mag_frames = np.absolute(np.fft.rfft(frames, NFFT))  # Magnitude of the FFT
            pow_frames = ((1.0 / NFFT) * ((mag_frames) ** 2))  # Power Spectrum

            # Log filter banks
            nfilt = 40
            low_freq_mel = 0
            high_freq_mel = (2595 * np.log10(1 + (sample_rate / 2) / 700))  # Convert Hz to Mel
            mel_points = np.linspace(low_freq_mel, high_freq_mel, nfilt + 2)  # Equally spaced in Mel scale
            hz_points = (700 * (10 ** (mel_points / 2595) - 1))  # Convert Mel to Hz
            bin = np.floor((NFFT + 1) * hz_points / sample_rate)

            fbank = np.zeros((nfilt, int(np.floor(NFFT / 2 + 1))))
            for m in range(1, nfilt + 1):
                f_m_minus = int(bin[m - 1])  # left
                f_m = int(bin[m])  # center
                f_m_plus = int(bin[m + 1])  # right

                for k in range(f_m_minus, f_m):
                    fbank[m - 1, k] = (k - bin[m - 1]) / (bin[m] - bin[m - 1])
                for k in range(f_m, f_m_plus):
                    fbank[m - 1, k] = (bin[m + 1] - k) / (bin[m + 1] - bin[m])

            filter_banks = np.dot(pow_frames, fbank.T)
            filter_banks = np.where(filter_banks == 0, np.finfo(float).eps, filter_banks)  # Numerical Stability
            filter_banks = 20 * np.log10(filter_banks)  # dB

            audio.append(filter_banks), labels.append(label)

        return audio, torch.Tensor(labels)


class CIFAR10(Dataset):
<<<<<<< HEAD
    # language=rst
    """
=======
    '''
>>>>>>> ccc2a9b7
    Handles loading and saving of the CIFAR-10 image dataset `(link) <https://www.cs.toronto.edu/~kriz/cifar.html>`_.
    '''
    data_directory = 'cifar-10-batches-py'
    data_archive = 'cifar-10-python.tar.gz'

    train_pickle = 'train.pt'
    test_pickle = 'test.pt'

    train_files = ['data_batch_1', 'data_batch_2', 'data_batch_3', 'data_batch_4', 'data_batch_5']
    test_files = ['test_batch']

    url = 'https://www.cs.toronto.edu/~kriz/cifar-10-python.tar.gz'
<<<<<<< HEAD

    def __init__(self, path: str=os.path.join('data', 'CIFAR10'), download: bool=False):
        # language=rst
        """
        Constructor for the ``CIFAR10`` object. Makes the data directory if it doesn't already exist.

        :param path: Pathname of directory in which to store the dataset.
        :param download: Whether or not to download the dataset (requires internet connection).
        """
        super().__init__(path, download)
        self.data_path = os.path.join(self.path, CIFAR10.data_directory)

    def get_train(self) -> Tuple[torch.Tensor, torch.Tensor]:
        # language=rst
        """
        Gets the CIFAR-10 training images and labels.

        :return: CIFAR-10 training images and labels.
        """
=======
    
    def __init__(self, path=os.path.join('data', 'CIFAR10'), download=False):
        '''
        Constructor for the :code:`CIFAR10` object. Makes the data directory if it doesn't already exist.

        Inputs:
        
            | :code:`path` (:code:`str`): Pathname of directory in which to store the dataset.
            | :code:`download` (:code:`bool`): Whether or not to download the dataset (requires internet connection).
        '''
        super().__init__(path, download)
        self.data_path = os.path.join(self.path, CIFAR10.data_directory)
        
    def get_train(self):
        '''
        Gets the CIFAR-10 training images and labels.

        Returns:
        
            | :code:`images` (:code:`torch.Tensor`): The CIFAR-10 training images.
            | :code:`labels` (:code:`torch.Tensor`): The CIFAR-10 training labels.
        '''
>>>>>>> ccc2a9b7
        path = os.path.join(self.path, CIFAR10.train_pickle)
        if not os.path.isdir(os.path.join(self.path, CIFAR10.data_directory)):
            # Download data if it isn't on disk.
            if self.download:
                print('Downloading CIFAR-10 data.\n')
                self._download(CIFAR10.url, CIFAR10.data_archive)
                images, labels = self.process_data(CIFAR10.train_files)

                # Serialize image data on disk for next time.
                torch.save((images, labels), open(path, 'wb'))
            else:
                msg = 'Dataset not found on disk; specify \'download=True\' to allow downloads.'
                raise FileNotFoundError(msg)
        else:
            if not os.path.isdir(path):
                # Process image and label data if pickled file doesn't exist.
                images, labels = self.process_data(CIFAR10.train_files)

                # Serialize image data on disk for next time.
                torch.save((images, labels), open(path, 'wb'))
            else:
                # Load image data from disk if it has already been processed.
                print('Loading training images from serialized object file.\n')
                images, labels = torch.load(open(path, 'rb'))

        return torch.Tensor(images), torch.Tensor(labels)

<<<<<<< HEAD
    def get_test(self) -> Tuple[torch.Tensor, torch.Tensor]:
        # language=rst
        """
        Gets the CIFAR-10 test images and labels.

        :return: CIFAR-10 test images and labels.
        """
=======
    def get_test(self):
        '''
        Gets the CIFAR-10 test images and labels.

        Returns:
        
            | :code:`images` (:code:`torch.Tensor`): The CIFAR-10 test images.
            | :code:`labels` (:code:`torch.Tensor`): The CIFAR-10 test labels.
        '''
>>>>>>> ccc2a9b7
        path = os.path.join(self.path, CIFAR10.test_pickle)
        if not os.path.isdir(os.path.join(self.path, CIFAR10.data_directory)):
            # Download data if it isn't on disk.
            if self.download:
                print('Downloading CIFAR-10 data.\n')
                self._download(CIFAR10.url, CIFAR10.data_archive)
                images, labels = self.process_data(CIFAR10.test_files)

                # Serialize image data on disk for next time.
                torch.save((images, labels), open(path, 'wb'))
            else:
                msg = 'Dataset not found on disk; specify \'download=True\' to allow downloads.'
                raise FileNotFoundError(msg)
        else:
            if not os.path.isdir(path):
                # Process image and label data if pickled file doesn't exist.
                images, labels = self.process_data(CIFAR10.test_files)

                # Serialize image data on disk for next time.
                torch.save((images, labels), open(path, 'wb'))
            else:
                # Load image data from disk if it has already been processed.
                print('Loading test images from serialized object file.\n')
                images, labels = torch.load(open(path, 'rb'))

        return torch.Tensor(images), torch.Tensor(labels)
<<<<<<< HEAD

    def _download(self, url: str, file_name: str) -> None:
        # language=rst
        """
        Downloads and unzips all CIFAR-10 data.

        :param url: The URL of the data archive to be downloaded.
        :param file_name: The name of the file to store extract the archive to.
        """
        urlretrieve(url, os.path.join(self.path, file_name))
        tar = tarfile.open(os.path.join(self.path, file_name), 'r:gz')
        tar.extractall(path=self.path)
        tar.close()

    def process_data(self, file_names: Iterable[str]) -> Tuple[torch.Tensor, torch.Tensor]:
        # language=rst
        """
        Opens files of CIFAR-10 data and processes them into ``torch.Tensors``.
        :param file_names: Name of the file containing CIFAR-10 images and labels to load.
        :return: Processed CIFAR-10 image and label data.
        """
        d = {'data': [], 'labels': []}
        for filename in file_names:
=======
                
    def _download(self, url, filename):
        '''
        Downloads and unzips all CIFAR-10 data.
        
        Inputs:
        
            | :code:`url` (:code:`str`): The URL of the data archive to be downloaded.
        '''
        urlretrieve(url, os.path.join(self.path, filename))
        tar = tarfile.open(os.path.join(self.path, filename), 'r:gz')
        tar.extractall(path=self.path)
        tar.close()
    
    def process_data(self, filenames):
        '''
        Opens files of CIFAR-10 data and processes them into :code:`numpy` arrays.
        
        Inputs:
        
            | :code:`filename` (:code:`str`): Name of the file
            containing CIFAR-10 images and labels to load.
        
        Returns:
        
            | (:code:`tuple(numpy.ndarray)`): Two :code:`numpy`
            arrays with image and label data, respectively.
        '''
        d = {'data' : [], 'labels' : []}
        for filename in filenames:
>>>>>>> ccc2a9b7
            with open(os.path.join(self.data_path, filename), 'rb') as f:
                temp = p.load(f, encoding='bytes')
                d['data'].append(temp[b'data'].reshape(-1, 3, 32, 32).transpose(0, 2, 3, 1))
                d['labels'].append(temp[b'labels'])

        data, labels = np.concatenate(d['data']), np.concatenate(d['labels'])
        return torch.from_numpy(data), torch.from_numpy(labels)


class CIFAR100(Dataset):
<<<<<<< HEAD
    # language=rst
    """
    Handles loading and saving of the CIFAR-100 image dataset `(link) <https://www.cs.toronto.edu/~kriz/cifar.html>`_.
    """
=======
    '''
    Handles loading and saving of the CIFAR-100 image dataset
    `(link) <https://www.cs.toronto.edu/~kriz/cifar.html>`_.
    '''
>>>>>>> ccc2a9b7
    data_directory = 'cifar-100-python'
    data_archive = 'cifar-100-python.tar.gz'

    train_pickle = 'train.pt'
    test_pickle = 'test.pt'

    train_files = ['train']
    test_files = ['test']

    url = 'https://www.cs.toronto.edu/~kriz/cifar-100-python.tar.gz'
<<<<<<< HEAD

    def __init__(self, path: str=os.path.join('data', 'CIFAR100'), download: bool=False) -> None:
        # language=rst
        """
        Constructor for the ``CIFAR100`` object. Makes the data directory if it doesn't already exist.
        :param path: Pathname of directory in which to store the dataset.
        :param download: Whether or not to download the dataset (requires internet connection).
        """
        super().__init__(path, download)
        self.data_path = os.path.join(self.path, CIFAR100.data_directory)

    def get_train(self) -> Tuple[torch.Tensor, torch.Tensor]:
        # language=rst
        """
        Gets the CIFAR-100 training images and labels.

        :return: CIFAR-100 training images and labels.
        """
=======
    
    def __init__(self, path=os.path.join('data', 'CIFAR100'), download=False):
        '''
        Constructor for the :code:`CIFAR100` object. Makes
        the data directory if it doesn't already exist.

        Inputs:
        
            | :code:`path` (:code:`str`): Pathname of
            directory in which to store the dataset.
            | :code:`download` (:code:`bool`): Whether or not to
            download the dataset (requires internet connection).
        '''
        super().__init__(path, download)
        self.data_path = os.path.join(self.path, CIFAR100.data_directory)
        
    def get_train(self):
        '''
        Gets the CIFAR-100 training images and labels.

        Returns:
        
            | :code:`images` (:code:`torch.Tensor`): The CIFAR-100 training images.
            | :code:`labels` (:code:`torch.Tensor`): The CIFAR-100 training labels.
        '''
>>>>>>> ccc2a9b7
        path = os.path.join(self.path, CIFAR100.train_pickle)
        if not os.path.isdir(os.path.join(self.path, CIFAR100.data_directory)):
            # Download data if it isn't on disk.
            if self.download:
                print('Downloading CIFAR-100 data.\n')
                self._download(CIFAR100.url, CIFAR100.data_archive)
                images, labels = self.process_data(CIFAR100.train_files)

                # Serialize image data on disk for next time.
                torch.save((images, labels), open(path, 'wb'))
            else:
                msg = 'Dataset not found on disk; specify \'download=True\' to allow downloads.'
                raise FileNotFoundError(msg)
        else:
            if not os.path.isdir(path):
                # Process image and label data if pickled file doesn't exist.
                images, labels = self.process_data(CIFAR100.train_files)

                # Serialize image data on disk for next time.
                torch.save((images, labels), open(path, 'wb'))
            else:
                # Load image data from disk if it has already been processed.
                print('Loading training images from serialized object file.\n')
                images, labels = torch.load(open(path, 'rb'))

        return torch.Tensor(images), torch.Tensor(labels)

<<<<<<< HEAD
    def get_test(self) -> Tuple[torch.Tensor, torch.Tensor]:
        # language=rst
        """
        Gets the CIFAR-100 test images and labels.

        :return: CIFAR-100 test images and labels.
        """
=======
    def get_test(self):
        '''
        Gets the CIFAR-100 test images and labels.

        Returns:
        
            | :code:`images` (:code:`torch.Tensor`): The CIFAR-100 test images.
            | :code:`labels` (:code:`torch.Tensor`): The CIFAR-100 test labels.
        '''
>>>>>>> ccc2a9b7
        path = os.path.join(self.path, CIFAR100.test_pickle)
        if not os.path.isdir(os.path.join(self.path, CIFAR100.data_directory)):
            # Download data if it isn't on disk.
            if self.download:
                print('Downloading CIFAR-100 data.\n')
                self._download(CIFAR100.url, CIFAR100.data_archive)
                images, labels = self.process_data(CIFAR100.test_files)

                # Serialize image data on disk for next time.
                torch.save((images, labels), open(path, 'wb'))
            else:
                msg = 'Dataset not found on disk; specify \'download=True\' to allow downloads.'
                raise FileNotFoundError(msg)
        else:
            if not os.path.isdir(path):
                # Process image and label data if pickled file doesn't exist.
                images, labels = self.process_data(CIFAR100.test_files)

                # Serialize image data on disk for next time.
                torch.save((images, labels), open(path, 'wb'))
            else:
                # Load image data from disk if it has already been processed.
                print('Loading test images from serialized object file.\n')
                images, labels = torch.load(open(path, 'rb'))

        return torch.Tensor(images), torch.Tensor(labels)
<<<<<<< HEAD

    def _download(self, url: str, filename: str) -> None:
        # language=rst
        """
        Downloads and unzips all CIFAR-100 data.

        :param url: The URL of the data archive to be downloaded.
        :param file_name: The name of the file to store extract the archive to.
        """
=======
                
    def _download(self, url, filename):
        '''
        Downloads and unzips all CIFAR-100 data.
        
        Inputs:
        
            | :code:`url` (:code:`str`): The URL of the data archive to be downloaded.
        '''
>>>>>>> ccc2a9b7
        urlretrieve(url, os.path.join(self.path, filename))
        tar = tarfile.open(os.path.join(self.path, filename), 'r:gz')
        tar.extractall(path=self.path)
        tar.close()
<<<<<<< HEAD

    def process_data(self, file_names: str) -> Tuple[torch.Tensor, torch.Tensor]:
        # language=rst
        """
        Opens files of CIFAR-100 data and processes them into :code:`numpy` arrays.

        :param file_names: Name of the file containing CIFAR-100 images and labels to load.
        :return: Processed CIFAR-100 image and label data.
        """
        d = {'data': [], 'labels': []}
        for filename in file_names:
=======
    
    def process_data(self, filenames):
        '''
        Opens files of CIFAR-100 data and processes them into :code:`numpy` arrays.
        
        Inputs:
        
            | :code:`filename` (:code:`str`): Name of the file containing CIFAR-100 images and labels to load.
        
        Returns:
        
            | (:code:`tuple(numpy.ndarray)`): Two :code:`numpy` arrays with image and label data, respectively.
        '''
        d = {'data' : [], 'labels' : []}
        for filename in filenames:
>>>>>>> ccc2a9b7
            with open(os.path.join(self.data_path, filename), 'rb') as f:
                temp = p.load(f, encoding='bytes')
                d['data'].append(temp[b'data'].reshape(-1, 3, 32, 32).transpose(0, 2, 3, 1))
                d['labels'].append(temp[b'fine_labels'])

        data, labels = np.concatenate(d['data']), np.concatenate(d['labels'])
        return torch.from_numpy(data), torch.from_numpy(labels)<|MERGE_RESOLUTION|>--- conflicted
+++ resolved
@@ -15,7 +15,6 @@
 
 
 class Dataset(ABC):
-<<<<<<< HEAD
     # language=rst
     """
     Abstract base class for dataset.
@@ -29,22 +28,6 @@
         :param path: Pathname of directory in which to store the dataset.
         :param download: Whether or not to download the dataset (requires internet connection).
         """
-=======
-    '''
-    Abstract base class for dataset.
-    '''
-    def __init__(self, path='.', download=False):
-        '''
-        Abstract constructor for the Games class.
-        
-        Inputs:
-        
-            | :code:`path` (:code:`str`): Pathname of
-            directory in which to store the dataset.
-            | :code:`download` (:code:`bool`): Whether or not to
-            download the dataset (requires internet connection).
-        '''
->>>>>>> ccc2a9b7
         if not os.path.isdir(path):
             os.makedirs(path)
 
@@ -52,27 +35,14 @@
         self.download = download
 
     @abstractmethod
-<<<<<<< HEAD
     def get_train(self) -> None:
         # language=rst
         """
         Abstract method stub for fetching training data from a dataset.
         """
-=======
-    def get_train(self):
-        '''
-        Fetches training data from this dataset.
-        
-        Returns:
-        
-            | (:code:`numpy.ndarray`): Inputs to a machine learning model.
-            | (:code:`numpy.ndarray`): Corresponding desired outputs.
-        '''
->>>>>>> ccc2a9b7
         pass
 
     @abstractmethod
-<<<<<<< HEAD
     def get_test(self) -> None:
         # language=rst
         """
@@ -85,25 +55,6 @@
     """
     Handles loading and saving of the MNIST handwritten digits `(link) <http://yann.lecun.com/exdb/mnist/>`_.
     """
-=======
-    def get_test(self, a):
-        '''
-        Fetches test data from this dataset.
-        
-        Returns:
-        
-            | (:code:`numpy.ndarray`): Inputs to a machine learning model.
-            | (:code:`numpy.ndarray`): Corresponding desired outputs.
-        '''
-        pass
-    
-
-class MNIST(Dataset):
-    '''
-    Handles loading and saving of the MNIST handwritten digits
-    `(link) <http://yann.lecun.com/exdb/mnist/>`_.
-    '''
->>>>>>> ccc2a9b7
     train_images_pickle = 'train_images.p'
     train_labels_pickle = 'train_labels.p'
     test_images_pickle = 'test_images.p'
@@ -118,7 +69,6 @@
     train_labels_url = 'http://yann.lecun.com/exdb/mnist/train-labels-idx1-ubyte.gz'
     test_images_url = 'http://yann.lecun.com/exdb/mnist/t10k-images-idx3-ubyte.gz'
     test_labels_url = 'http://yann.lecun.com/exdb/mnist/t10k-labels-idx1-ubyte.gz'
-<<<<<<< HEAD
 
     def __init__(self, path: str=os.path.join('data', 'MNIST'), download: bool=False) -> None:
         # language=rst
@@ -137,32 +87,6 @@
 
         :return: MNIST training images and labels.
         """
-=======
-    
-    def __init__(self, path=os.path.join('data', 'MNIST'), download=False):
-        '''
-        Constructor for the :code:`MNIST` object. Makes
-        the data directory if it doesn't already exist.
-
-        Inputs:
-        
-            | :code:`path` (:code:`str`): Pathname of
-            directory in which to store the dataset.
-            | :code:`download` (:code:`bool`): Whether or not
-            to download the dataset (requires internet connection).
-        '''
-        super().__init__(path, download)
-        
-    def get_train(self):
-        '''
-        Gets the MNIST training images and labels.
-
-        Returns:
-        
-            | :code:`images` (:code:`torch.Tensor`): The MNIST training images.
-            | :code:`labels` (:code:`torch.Tensor`): The MNIST training labels.
-        '''
->>>>>>> ccc2a9b7
         if not os.path.isfile(os.path.join(self.path, MNIST.train_images_pickle)):
             # Download training images if they aren't on disk.
             if self.download:
@@ -199,7 +123,6 @@
 
         return torch.Tensor(images), torch.Tensor(labels)
 
-<<<<<<< HEAD
     def get_test(self) -> Tuple[torch.Tensor, torch.Tensor]:
         # language=rst
         """
@@ -207,17 +130,6 @@
 
         :return: MNIST test images and labels.
         """
-=======
-    def get_test(self):
-        '''
-        Gets the MNIST test images and labels.
-
-        Returns:
-        
-            | :code:`images` (:code:`torch.Tensor`): The MNIST test images.
-            | :code:`labels` (:code:`torch.Tensor`): The MNIST test labels.
-        '''
->>>>>>> ccc2a9b7
         if not os.path.isfile(os.path.join(self.path, MNIST.test_images_pickle)):
             # Download test images if they aren't on disk.
             if self.download:
@@ -253,7 +165,6 @@
             labels = torch.load(open(os.path.join(self.path, MNIST.test_labels_pickle), 'rb'))
 
         return torch.Tensor(images), torch.Tensor(labels)
-<<<<<<< HEAD
 
     def _download(self, url: str, filename: str) -> None:
         # language=rst
@@ -263,24 +174,10 @@
         :param url: The URL of the data file to be downloaded.
         :param filename: The name of the file to save the downloaded data to.
         """
-=======
-                
-    def _download(self, url, filename):
-        '''
-        Downloads and unzips an MNIST data file.
-        
-        Inputs:
-        
-            | :code:`url` (:code:`str`): The URL of the data file to be downloaded.
-            | :code:`filename` (:code:`str`): The name
-            of the file to save the downloaded data to.
-        '''
->>>>>>> ccc2a9b7
         urlretrieve(url, os.path.join(self.path, filename + '.gz'))
         with gzip.open(os.path.join(self.path, filename + '.gz'), 'rb') as _in:
             with open(os.path.join(self.path, filename), 'wb') as _out:
                 shutil.copyfileobj(_in, _out)
-<<<<<<< HEAD
 
     def process_images(self, filename: str) -> np.ndarray:
         # language=rst
@@ -290,23 +187,6 @@
         :param filename: Name of the file containing MNIST images to load.
         :return: A numpy array of shape ``[n_images, 28, 28]``, where ``n_images`` is the number of images in the file.
         """
-=======
-    
-    def process_images(self, filename):
-        '''
-        Opens a file of MNIST images and processes them into numpy arrays.
-        
-        Inputs:
-        
-            | :code:`filename` (:code:`str`): Name of
-            the file containing MNIST images to load.
-        
-        Returns:
-        
-            | (:code:`numpy.ndarray`): A numpy array of shape :code:`[n_images, 28,
-                28]`, where :code:`n_images` refers to the number of images in the file.
-        '''
->>>>>>> ccc2a9b7
         filename = os.path.join(self.path, filename)
         data = open(filename, 'rb')
 
@@ -329,7 +209,6 @@
         print('Progress: %d / %d\n' % (n_images, n_images))
 
         return images
-<<<<<<< HEAD
 
     def process_labels(self, filename: str) -> np.ndarray:
         # language=rst
@@ -339,22 +218,6 @@
         :param filename: The name of the file containing MNIST label data.
         :return: An array of shape ``(n_labels,)``, where ``n_labels`` is the number of labels in the file.
         """
-=======
-    
-    def process_labels(self, filename):
-        '''
-        Opens a file of MNIST label data and processes it into a numpy vector.
-        
-        Inputs:
-        
-            | :code:`filename` (:code:`str`): The name of the file containing MNIST label data.
-        
-        Returns:
-        
-            | (:code:`np.ndarray`): A one-dimensional array of shape :code:`(n_labels,)`,
-                where :code:`n_labels` refers to the number of labels contained in the file.
-        '''
->>>>>>> ccc2a9b7
         filename = os.path.join(self.path, filename)
         data = open(filename, 'rb')
 
@@ -378,7 +241,6 @@
 
 
 class SpokenMNIST(Dataset):
-<<<<<<< HEAD
     # language=rst
     """
     Handles loading and saving of the Spoken MNIST audio dataset `(link)
@@ -387,15 +249,6 @@
     train_pickle = 'train.pt'
     test_pickle = 'test.pt'
 
-=======
-    '''
-    Handles loading and saving of the Spoken MNIST audio dataset
-    `(link) <https://github.com/Jakobovski/free-spoken-digit-dataset>`_.
-    '''
-    train_pickle = 'train.p'
-    test_pickle = 'test.p'
-    
->>>>>>> ccc2a9b7
     url = 'https://github.com/Jakobovski/free-spoken-digit-dataset/archive/master.zip'
 
     files = []
@@ -405,7 +258,6 @@
                 files.append('_'.join([str(digit), speaker, str(example)]) + '.wav')
 
     n_files = len(files)
-<<<<<<< HEAD
 
     def __init__(self, path: str=os.path.join('data', 'SpokenMNIST'), download: bool=False) -> None:
         # language=rst
@@ -421,39 +273,11 @@
     def get_train(self, split: float=0.8) -> Tuple[torch.Tensor, torch.Tensor]:
         # language=rst
         """
-=======
-    
-    def __init__(self, path=os.path.join('data', 'SpokenMNIST'), download=False):
-        '''
-        Constructor for the :code:`SpokenMNIST` object. Makes
-        the data directory if it doesn't already exist.
-        
-        Inputs:
-        
-            | :code:`path` (:code:`str`): Pathname of
-            directory in which to store the dataset.
-            | :code:`download` (:code:`bool`): Whether or not to
-            download the dataset (requires internet connection).
-        '''
-        super().__init__(path, download)
-        self.zip_path = os.path.join(path, 'repo.zip')
-    
-    def get_train(self, split=0.8):
-        '''
->>>>>>> ccc2a9b7
         Gets the Spoken MNIST training audio and labels.
 
-<<<<<<< HEAD
         :param split: Train, test split; in range ``(0, 1)``.
         :return: Spoken MNIST training audio and labels.
         """
-=======
-        Returns:
-        
-            | :code:`audio` (:code:`torch.Tensor`): The Spoken MNIST training audio.
-            | :code:`labels` (:code:list(`torch.Tensor`)): The Spoken MNIST training labels.
-        '''
->>>>>>> ccc2a9b7
         split_index = int(split * SpokenMNIST.n_files)
         path = os.path.join(self.path, '_'.join([SpokenMNIST.train_pickle, str(split)]))
 
@@ -485,7 +309,6 @@
 
         return audio, torch.Tensor(labels)
 
-<<<<<<< HEAD
     def get_test(self, split: float=0.8) -> Tuple[torch.Tensor, List[torch.Tensor]]:
         # language=rst
         """
@@ -494,17 +317,6 @@
         :param split: Train, test split; in range ``(0, 1)``.
         :return: The Spoken MNIST test audio and labels.
         """
-=======
-    def get_test(self, split=0.8):
-        '''
-        Gets the Spoken MNIST training audio and labels.
-
-        Returns:
-        
-            | :code:`audio` (:code:`torch.Tensor`): The Spoken MNIST training audio.
-            | :code:`labels` (:code:`torch.Tensor`): The Spoken MNIST training labels.
-        '''
->>>>>>> ccc2a9b7
         split_index = int(split * SpokenMNIST.n_files)
         path = os.path.join(self.path, '_'.join([SpokenMNIST.test_pickle, str(split)]))
 
@@ -535,24 +347,12 @@
                 audio, labels = torch.load(open(path, 'rb'))
 
         return audio, torch.Tensor(labels)
-<<<<<<< HEAD
 
     def _download(self) -> None:
         # language=rst
         """
         Downloads and unzips all Spoken MNIST data.
         """
-=======
-                
-    def _download(self):
-        '''
-        Downloads and unzips all Spoken MNIST data.
-        
-        Inputs:
-        
-            | :code:`url` (:code:`str`): The URL of the data archive to be downloaded.
-        '''
->>>>>>> ccc2a9b7
         urlretrieve(SpokenMNIST.url, self.zip_path)
 
         z = zipfile.ZipFile(self.zip_path, 'r')
@@ -567,7 +367,6 @@
         os.chdir(self.path)
         shutil.rmtree('free-spoken-digit-dataset-master')
         os.chdir(cwd)
-<<<<<<< HEAD
 
     def process_data(self, file_names: Iterable[str]) -> Tuple[List[torch.Tensor], torch.Tensor]:
         # language=rst
@@ -577,21 +376,6 @@
         :param file_names: Names of the files containing Spoken MNIST audio to load.
         :return: Processed Spoken MNIST audio and label data.
         """
-=======
-    
-    def process_data(self, filenames):
-        '''
-        Opens files of Spoken MNIST data and processes them into :code:`numpy` arrays.
-        
-        Inputs:
-        
-            | :code:`filenames` (:code:`str`): Name of the files containing Spoken MNIST audio to load.
-        
-        Returns:
-        
-            | (:code:`tuple(numpy.ndarray)`): Two :code:`numpy` arrays with audio and label data, respectively.
-        '''
->>>>>>> ccc2a9b7
         audio, labels = [], []
 
         for f in file_names:
@@ -656,14 +440,10 @@
 
 
 class CIFAR10(Dataset):
-<<<<<<< HEAD
     # language=rst
     """
-=======
-    '''
->>>>>>> ccc2a9b7
     Handles loading and saving of the CIFAR-10 image dataset `(link) <https://www.cs.toronto.edu/~kriz/cifar.html>`_.
-    '''
+    """
     data_directory = 'cifar-10-batches-py'
     data_archive = 'cifar-10-python.tar.gz'
 
@@ -674,7 +454,6 @@
     test_files = ['test_batch']
 
     url = 'https://www.cs.toronto.edu/~kriz/cifar-10-python.tar.gz'
-<<<<<<< HEAD
 
     def __init__(self, path: str=os.path.join('data', 'CIFAR10'), download: bool=False):
         # language=rst
@@ -694,30 +473,6 @@
 
         :return: CIFAR-10 training images and labels.
         """
-=======
-    
-    def __init__(self, path=os.path.join('data', 'CIFAR10'), download=False):
-        '''
-        Constructor for the :code:`CIFAR10` object. Makes the data directory if it doesn't already exist.
-
-        Inputs:
-        
-            | :code:`path` (:code:`str`): Pathname of directory in which to store the dataset.
-            | :code:`download` (:code:`bool`): Whether or not to download the dataset (requires internet connection).
-        '''
-        super().__init__(path, download)
-        self.data_path = os.path.join(self.path, CIFAR10.data_directory)
-        
-    def get_train(self):
-        '''
-        Gets the CIFAR-10 training images and labels.
-
-        Returns:
-        
-            | :code:`images` (:code:`torch.Tensor`): The CIFAR-10 training images.
-            | :code:`labels` (:code:`torch.Tensor`): The CIFAR-10 training labels.
-        '''
->>>>>>> ccc2a9b7
         path = os.path.join(self.path, CIFAR10.train_pickle)
         if not os.path.isdir(os.path.join(self.path, CIFAR10.data_directory)):
             # Download data if it isn't on disk.
@@ -745,7 +500,6 @@
 
         return torch.Tensor(images), torch.Tensor(labels)
 
-<<<<<<< HEAD
     def get_test(self) -> Tuple[torch.Tensor, torch.Tensor]:
         # language=rst
         """
@@ -753,17 +507,6 @@
 
         :return: CIFAR-10 test images and labels.
         """
-=======
-    def get_test(self):
-        '''
-        Gets the CIFAR-10 test images and labels.
-
-        Returns:
-        
-            | :code:`images` (:code:`torch.Tensor`): The CIFAR-10 test images.
-            | :code:`labels` (:code:`torch.Tensor`): The CIFAR-10 test labels.
-        '''
->>>>>>> ccc2a9b7
         path = os.path.join(self.path, CIFAR10.test_pickle)
         if not os.path.isdir(os.path.join(self.path, CIFAR10.data_directory)):
             # Download data if it isn't on disk.
@@ -790,7 +533,6 @@
                 images, labels = torch.load(open(path, 'rb'))
 
         return torch.Tensor(images), torch.Tensor(labels)
-<<<<<<< HEAD
 
     def _download(self, url: str, file_name: str) -> None:
         # language=rst
@@ -814,215 +556,123 @@
         """
         d = {'data': [], 'labels': []}
         for filename in file_names:
-=======
-                
-    def _download(self, url, filename):
-        '''
-        Downloads and unzips all CIFAR-10 data.
-        
-        Inputs:
-        
-            | :code:`url` (:code:`str`): The URL of the data archive to be downloaded.
-        '''
+            with open(os.path.join(self.data_path, filename), 'rb') as f:
+                temp = p.load(f, encoding='bytes')
+                d['data'].append(temp[b'data'].reshape(-1, 3, 32, 32).transpose(0, 2, 3, 1))
+                d['labels'].append(temp[b'labels'])
+
+        data, labels = np.concatenate(d['data']), np.concatenate(d['labels'])
+        return torch.from_numpy(data), torch.from_numpy(labels)
+
+
+class CIFAR100(Dataset):
+    # language=rst
+    """
+    Handles loading and saving of the CIFAR-100 image dataset `(link) <https://www.cs.toronto.edu/~kriz/cifar.html>`_.
+    """
+    data_directory = 'cifar-100-python'
+    data_archive = 'cifar-100-python.tar.gz'
+
+    train_pickle = 'train.pt'
+    test_pickle = 'test.pt'
+
+    train_files = ['train']
+    test_files = ['test']
+
+    url = 'https://www.cs.toronto.edu/~kriz/cifar-100-python.tar.gz'
+
+    def __init__(self, path: str=os.path.join('data', 'CIFAR100'), download: bool=False) -> None:
+        # language=rst
+        """
+        Constructor for the ``CIFAR100`` object. Makes the data directory if it doesn't already exist.
+        :param path: Pathname of directory in which to store the dataset.
+        :param download: Whether or not to download the dataset (requires internet connection).
+        """
+        super().__init__(path, download)
+        self.data_path = os.path.join(self.path, CIFAR100.data_directory)
+
+    def get_train(self) -> Tuple[torch.Tensor, torch.Tensor]:
+        # language=rst
+        """
+        Gets the CIFAR-100 training images and labels.
+
+        :return: CIFAR-100 training images and labels.
+        """
+        path = os.path.join(self.path, CIFAR100.train_pickle)
+        if not os.path.isdir(os.path.join(self.path, CIFAR100.data_directory)):
+            # Download data if it isn't on disk.
+            if self.download:
+                print('Downloading CIFAR-100 data.\n')
+                self._download(CIFAR100.url, CIFAR100.data_archive)
+                images, labels = self.process_data(CIFAR100.train_files)
+
+                # Serialize image data on disk for next time.
+                torch.save((images, labels), open(path, 'wb'))
+            else:
+                msg = 'Dataset not found on disk; specify \'download=True\' to allow downloads.'
+                raise FileNotFoundError(msg)
+        else:
+            if not os.path.isdir(path):
+                # Process image and label data if pickled file doesn't exist.
+                images, labels = self.process_data(CIFAR100.train_files)
+
+                # Serialize image data on disk for next time.
+                torch.save((images, labels), open(path, 'wb'))
+            else:
+                # Load image data from disk if it has already been processed.
+                print('Loading training images from serialized object file.\n')
+                images, labels = torch.load(open(path, 'rb'))
+
+        return torch.Tensor(images), torch.Tensor(labels)
+
+    def get_test(self) -> Tuple[torch.Tensor, torch.Tensor]:
+        # language=rst
+        """
+        Gets the CIFAR-100 test images and labels.
+
+        :return: CIFAR-100 test images and labels.
+        """
+        path = os.path.join(self.path, CIFAR100.test_pickle)
+        if not os.path.isdir(os.path.join(self.path, CIFAR100.data_directory)):
+            # Download data if it isn't on disk.
+            if self.download:
+                print('Downloading CIFAR-100 data.\n')
+                self._download(CIFAR100.url, CIFAR100.data_archive)
+                images, labels = self.process_data(CIFAR100.test_files)
+
+                # Serialize image data on disk for next time.
+                torch.save((images, labels), open(path, 'wb'))
+            else:
+                msg = 'Dataset not found on disk; specify \'download=True\' to allow downloads.'
+                raise FileNotFoundError(msg)
+        else:
+            if not os.path.isdir(path):
+                # Process image and label data if pickled file doesn't exist.
+                images, labels = self.process_data(CIFAR100.test_files)
+
+                # Serialize image data on disk for next time.
+                torch.save((images, labels), open(path, 'wb'))
+            else:
+                # Load image data from disk if it has already been processed.
+                print('Loading test images from serialized object file.\n')
+                images, labels = torch.load(open(path, 'rb'))
+
+        return torch.Tensor(images), torch.Tensor(labels)
+
+    def _download(self, url: str, filename: str) -> None:
+        # language=rst
+        """
+        Downloads and unzips all CIFAR-100 data.
+
+        :param url: The URL of the data archive to be downloaded.
+        :param file_name: The name of the file to store extract the archive to.
+        """
         urlretrieve(url, os.path.join(self.path, filename))
         tar = tarfile.open(os.path.join(self.path, filename), 'r:gz')
         tar.extractall(path=self.path)
         tar.close()
-    
-    def process_data(self, filenames):
-        '''
-        Opens files of CIFAR-10 data and processes them into :code:`numpy` arrays.
-        
-        Inputs:
-        
-            | :code:`filename` (:code:`str`): Name of the file
-            containing CIFAR-10 images and labels to load.
-        
-        Returns:
-        
-            | (:code:`tuple(numpy.ndarray)`): Two :code:`numpy`
-            arrays with image and label data, respectively.
-        '''
-        d = {'data' : [], 'labels' : []}
-        for filename in filenames:
->>>>>>> ccc2a9b7
-            with open(os.path.join(self.data_path, filename), 'rb') as f:
-                temp = p.load(f, encoding='bytes')
-                d['data'].append(temp[b'data'].reshape(-1, 3, 32, 32).transpose(0, 2, 3, 1))
-                d['labels'].append(temp[b'labels'])
-
-        data, labels = np.concatenate(d['data']), np.concatenate(d['labels'])
-        return torch.from_numpy(data), torch.from_numpy(labels)
-
-
-class CIFAR100(Dataset):
-<<<<<<< HEAD
-    # language=rst
-    """
-    Handles loading and saving of the CIFAR-100 image dataset `(link) <https://www.cs.toronto.edu/~kriz/cifar.html>`_.
-    """
-=======
-    '''
-    Handles loading and saving of the CIFAR-100 image dataset
-    `(link) <https://www.cs.toronto.edu/~kriz/cifar.html>`_.
-    '''
->>>>>>> ccc2a9b7
-    data_directory = 'cifar-100-python'
-    data_archive = 'cifar-100-python.tar.gz'
-
-    train_pickle = 'train.pt'
-    test_pickle = 'test.pt'
-
-    train_files = ['train']
-    test_files = ['test']
-
-    url = 'https://www.cs.toronto.edu/~kriz/cifar-100-python.tar.gz'
-<<<<<<< HEAD
-
-    def __init__(self, path: str=os.path.join('data', 'CIFAR100'), download: bool=False) -> None:
-        # language=rst
-        """
-        Constructor for the ``CIFAR100`` object. Makes the data directory if it doesn't already exist.
-        :param path: Pathname of directory in which to store the dataset.
-        :param download: Whether or not to download the dataset (requires internet connection).
-        """
-        super().__init__(path, download)
-        self.data_path = os.path.join(self.path, CIFAR100.data_directory)
-
-    def get_train(self) -> Tuple[torch.Tensor, torch.Tensor]:
-        # language=rst
-        """
-        Gets the CIFAR-100 training images and labels.
-
-        :return: CIFAR-100 training images and labels.
-        """
-=======
-    
-    def __init__(self, path=os.path.join('data', 'CIFAR100'), download=False):
-        '''
-        Constructor for the :code:`CIFAR100` object. Makes
-        the data directory if it doesn't already exist.
-
-        Inputs:
-        
-            | :code:`path` (:code:`str`): Pathname of
-            directory in which to store the dataset.
-            | :code:`download` (:code:`bool`): Whether or not to
-            download the dataset (requires internet connection).
-        '''
-        super().__init__(path, download)
-        self.data_path = os.path.join(self.path, CIFAR100.data_directory)
-        
-    def get_train(self):
-        '''
-        Gets the CIFAR-100 training images and labels.
-
-        Returns:
-        
-            | :code:`images` (:code:`torch.Tensor`): The CIFAR-100 training images.
-            | :code:`labels` (:code:`torch.Tensor`): The CIFAR-100 training labels.
-        '''
->>>>>>> ccc2a9b7
-        path = os.path.join(self.path, CIFAR100.train_pickle)
-        if not os.path.isdir(os.path.join(self.path, CIFAR100.data_directory)):
-            # Download data if it isn't on disk.
-            if self.download:
-                print('Downloading CIFAR-100 data.\n')
-                self._download(CIFAR100.url, CIFAR100.data_archive)
-                images, labels = self.process_data(CIFAR100.train_files)
-
-                # Serialize image data on disk for next time.
-                torch.save((images, labels), open(path, 'wb'))
-            else:
-                msg = 'Dataset not found on disk; specify \'download=True\' to allow downloads.'
-                raise FileNotFoundError(msg)
-        else:
-            if not os.path.isdir(path):
-                # Process image and label data if pickled file doesn't exist.
-                images, labels = self.process_data(CIFAR100.train_files)
-
-                # Serialize image data on disk for next time.
-                torch.save((images, labels), open(path, 'wb'))
-            else:
-                # Load image data from disk if it has already been processed.
-                print('Loading training images from serialized object file.\n')
-                images, labels = torch.load(open(path, 'rb'))
-
-        return torch.Tensor(images), torch.Tensor(labels)
-
-<<<<<<< HEAD
-    def get_test(self) -> Tuple[torch.Tensor, torch.Tensor]:
-        # language=rst
-        """
-        Gets the CIFAR-100 test images and labels.
-
-        :return: CIFAR-100 test images and labels.
-        """
-=======
-    def get_test(self):
-        '''
-        Gets the CIFAR-100 test images and labels.
-
-        Returns:
-        
-            | :code:`images` (:code:`torch.Tensor`): The CIFAR-100 test images.
-            | :code:`labels` (:code:`torch.Tensor`): The CIFAR-100 test labels.
-        '''
->>>>>>> ccc2a9b7
-        path = os.path.join(self.path, CIFAR100.test_pickle)
-        if not os.path.isdir(os.path.join(self.path, CIFAR100.data_directory)):
-            # Download data if it isn't on disk.
-            if self.download:
-                print('Downloading CIFAR-100 data.\n')
-                self._download(CIFAR100.url, CIFAR100.data_archive)
-                images, labels = self.process_data(CIFAR100.test_files)
-
-                # Serialize image data on disk for next time.
-                torch.save((images, labels), open(path, 'wb'))
-            else:
-                msg = 'Dataset not found on disk; specify \'download=True\' to allow downloads.'
-                raise FileNotFoundError(msg)
-        else:
-            if not os.path.isdir(path):
-                # Process image and label data if pickled file doesn't exist.
-                images, labels = self.process_data(CIFAR100.test_files)
-
-                # Serialize image data on disk for next time.
-                torch.save((images, labels), open(path, 'wb'))
-            else:
-                # Load image data from disk if it has already been processed.
-                print('Loading test images from serialized object file.\n')
-                images, labels = torch.load(open(path, 'rb'))
-
-        return torch.Tensor(images), torch.Tensor(labels)
-<<<<<<< HEAD
-
-    def _download(self, url: str, filename: str) -> None:
-        # language=rst
-        """
-        Downloads and unzips all CIFAR-100 data.
-
-        :param url: The URL of the data archive to be downloaded.
-        :param file_name: The name of the file to store extract the archive to.
-        """
-=======
-                
-    def _download(self, url, filename):
-        '''
-        Downloads and unzips all CIFAR-100 data.
-        
-        Inputs:
-        
-            | :code:`url` (:code:`str`): The URL of the data archive to be downloaded.
-        '''
->>>>>>> ccc2a9b7
-        urlretrieve(url, os.path.join(self.path, filename))
-        tar = tarfile.open(os.path.join(self.path, filename), 'r:gz')
-        tar.extractall(path=self.path)
-        tar.close()
-<<<<<<< HEAD
-
-    def process_data(self, file_names: str) -> Tuple[torch.Tensor, torch.Tensor]:
+
+    def process_data(self, file_names: List[str]) -> Tuple[torch.Tensor, torch.Tensor]:
         # language=rst
         """
         Opens files of CIFAR-100 data and processes them into :code:`numpy` arrays.
@@ -1032,23 +682,6 @@
         """
         d = {'data': [], 'labels': []}
         for filename in file_names:
-=======
-    
-    def process_data(self, filenames):
-        '''
-        Opens files of CIFAR-100 data and processes them into :code:`numpy` arrays.
-        
-        Inputs:
-        
-            | :code:`filename` (:code:`str`): Name of the file containing CIFAR-100 images and labels to load.
-        
-        Returns:
-        
-            | (:code:`tuple(numpy.ndarray)`): Two :code:`numpy` arrays with image and label data, respectively.
-        '''
-        d = {'data' : [], 'labels' : []}
-        for filename in filenames:
->>>>>>> ccc2a9b7
             with open(os.path.join(self.data_path, filename), 'rb') as f:
                 temp = p.load(f, encoding='bytes')
                 d['data'].append(temp[b'data'].reshape(-1, 3, 32, 32).transpose(0, 2, 3, 1))
