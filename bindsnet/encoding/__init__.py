--- conflicted
+++ resolved
@@ -1,6 +1,5 @@
 import pdb
 import torch
-<<<<<<< HEAD
 import numpy as np
 import math
 from typing import Optional, Union, Iterable, Iterator
@@ -30,13 +29,6 @@
 
 
 def bernoulli(datum: torch.Tensor, time: Optional[int] = None, **kwargs) -> torch.Tensor:
-=======
-
-from typing import Optional, Union, Iterable, Iterator
-
-
-def bernoulli(datum: torch.Tensor, time: Optional[int] = None, dt: float = 1.0, **kwargs) -> torch.Tensor:
->>>>>>> 564318d1
     # language=rst
     """
 
