from abc import ABC, abstractmethod
from typing import Optional, Sequence, Tuple, Union

import numpy as np
import torch
import torch.nn.functional as F
from bindsnet.utils import im2col_indices
from torch.nn import Module, Parameter
from torch.nn.modules.utils import _pair, _triple

from bindsnet.network.nodes import CSRMNodes, Nodes


class AbstractConnection(ABC, Module):
    # language=rst
    """
    Abstract base method for connections between ``Nodes``.
    """

    def __init__(
        self,
        source: Nodes,
        target: Nodes,
        nu: Optional[Union[float, Sequence[float]]] = None,
        reduction: Optional[callable] = None,
        weight_decay: float = 0.0,
        **kwargs,
    ) -> None:
        # language=rst
        """
        Constructor for abstract base class for connection objects.

        :param source: A layer of nodes from which the connection originates.
        :param target: A layer of nodes to which the connection connects.
        :param nu: Learning rate for both pre- and post-synaptic events.
        :param reduction: Method for reducing parameter updates along the minibatch
            dimension.
        :param weight_decay: Constant multiple to decay weights by on each iteration.

        Keyword arguments:

        :param LearningRule update_rule: Modifies connection parameters according to
            some rule.
        :param Union[float, torch.Tensor] wmin: Minimum allowed value(s) on the connection weights. Single value, or
            tensor of same size as w
        :param Union[float, torch.Tensor] wmax: Maximum allowed value(s) on the connection weights. Single value, or
            tensor of same size as w
        :param float norm: Total weight per target neuron normalization.
        """
        super().__init__()

        assert isinstance(source, Nodes), "Source is not a Nodes object"
        assert isinstance(target, Nodes), "Target is not a Nodes object"

        self.source = source
        self.target = target

        # self.nu = nu
        self.weight_decay = weight_decay
        self.reduction = reduction

        from ..learning import NoOp

        self.update_rule = kwargs.get("update_rule", NoOp)

        # Float32 necessary for comparisons with +/-inf
        self.wmin = Parameter(
            torch.as_tensor(kwargs.get("wmin", -np.inf), dtype=torch.float32),
            requires_grad=False,
        )
        self.wmax = Parameter(
            torch.as_tensor(kwargs.get("wmax", np.inf), dtype=torch.float32),
            requires_grad=False,
        )
        self.norm = kwargs.get("norm", None)
        self.decay = kwargs.get("decay", None)

        if self.update_rule is None:
            self.update_rule = NoOp

        self.update_rule = self.update_rule(
            connection=self,
            nu=nu,
            reduction=reduction,
            weight_decay=weight_decay,
            **kwargs,
        )

    @abstractmethod
    def compute(self, s: torch.Tensor) -> None:
        # language=rst
        """
        Compute pre-activations of downstream neurons given spikes of upstream neurons.

        :param s: Incoming spikes.
        """

    @abstractmethod
    def update(self, **kwargs) -> None:
        # language=rst
        """
        Compute connection's update rule.

        Keyword arguments:

        :param bool learning: Whether to allow connection updates.
        :param ByteTensor mask: Boolean mask determining which weights to clamp to zero.
        """
        learning = kwargs.get("learning", True)

        if learning:
            self.update_rule.update(**kwargs)

        mask = kwargs.get("mask", None)
        if mask is not None:
            self.w.masked_fill_(mask, 0)

    @abstractmethod
    def reset_state_variables(self) -> None:
        # language=rst
        """
        Contains resetting logic for the connection.
        """


class Connection(AbstractConnection):
    # language=rst
    """
    Specifies synapses between one or two populations of neurons.
    """

    def __init__(
        self,
        source: Nodes,
        target: Nodes,
        nu: Optional[Union[float, Sequence[float]]] = None,
        reduction: Optional[callable] = None,
        weight_decay: float = 0.0,
        **kwargs,
    ) -> None:
        # language=rst
        """
        Instantiates a :code:`Connection` object.

        :param source: A layer of nodes from which the connection originates.
        :param target: A layer of nodes to which the connection connects.
        :param nu: Learning rate for both pre- and post-synaptic events.
        :param reduction: Method for reducing parameter updates along the minibatch
            dimension.
        :param weight_decay: Constant multiple to decay weights by on each iteration.

        Keyword arguments:

        :param LearningRule update_rule: Modifies connection parameters according to
            some rule.
        :param torch.Tensor w: Strengths of synapses.
        :param torch.Tensor b: Target population bias.
        :param Union[float, torch.Tensor] wmin: Minimum allowed value(s) on the connection weights. Single value, or
            tensor of same size as w
        :param Union[float, torch.Tensor] wmax: Minimum allowed value(s) on the connection weights. Single value, or
            tensor of same size as w
        :param float norm: Total weight per target neuron normalization constant.
        """
        super().__init__(source, target, nu, reduction, weight_decay, **kwargs)

        w = kwargs.get("w", None)
        if w is None:
            if (self.wmin == -np.inf).any() or (self.wmax == np.inf).any():
                w = torch.clamp(torch.rand(source.n, target.n), self.wmin, self.wmax)
            else:
                w = self.wmin + torch.rand(source.n, target.n) * (self.wmax - self.wmin)
        else:
            if (self.wmin != -np.inf).any() or (self.wmax != np.inf).any():
                w = torch.clamp(torch.as_tensor(w), self.wmin, self.wmax)

        self.w = Parameter(w, requires_grad=False)

        b = kwargs.get("b", None)
        if b is not None:
            self.b = Parameter(b, requires_grad=False)
        else:
            self.b = None

        if isinstance(self.target, CSRMNodes):
            self.s_w = None

    def compute(self, s: torch.Tensor) -> torch.Tensor:
        # language=rst
        """
        Compute pre-activations given spikes using connection weights.

        :param s: Incoming spikes.
        :return: Incoming spikes multiplied by synaptic weights (with or without
                 decaying spike activation).
        """
        # Compute multiplication of spike activations by weights and add bias.
        if self.b is None:
            post = s.view(s.size(0), -1).float() @ self.w
        else:
            post = s.view(s.size(0), -1).float() @ self.w + self.b
        return post.view(s.size(0), *self.target.shape)

    def compute_window(self, s: torch.Tensor) -> torch.Tensor:
        # language=rst
        """ """

        if self.s_w == None:
            # Construct a matrix of shape batch size * window size * dimension of layer
            self.s_w = torch.zeros(
                self.target.batch_size, self.target.res_window_size, *self.source.shape
            )

        # Add the spike vector into the first in first out matrix of windowed (res) spike trains
        self.s_w = torch.cat((self.s_w[:, 1:, :], s[:, None, :]), 1)

        # Compute multiplication of spike activations by weights and add bias.
        if self.b is None:
            post = (
                self.s_w.view(self.s_w.size(0), self.s_w.size(1), -1).float() @ self.w
            )
        else:
            post = (
                self.s_w.view(self.s_w.size(0), self.s_w.size(1), -1).float() @ self.w
                + self.b
            )

        return post.view(
            self.s_w.size(0), self.target.res_window_size, *self.target.shape
        )

    def update(self, **kwargs) -> None:
        # language=rst
        """
        Compute connection's update rule.
        """
        super().update(**kwargs)

    def normalize(self) -> None:
        # language=rst
        """
        Normalize weights so each target neuron has sum of connection weights equal to
        ``self.norm``.
        """
        if self.norm is not None:
            w_abs_sum = self.w.abs().sum(0).unsqueeze(0)
            w_abs_sum[w_abs_sum == 0] = 1.0
            self.w *= self.norm / w_abs_sum

    def reset_state_variables(self) -> None:
        # language=rst
        """
        Contains resetting logic for the connection.
        """
        super().reset_state_variables()

<<<<<<< HEAD
class LocalConnection1D(AbstractConnection):
    """
    Specifies a one-dimensional local connection between one or two population of neurons supporting multi-channel inputs with shape (C, H); 
    The logic is different from the original LocalConnection implementation (where masks were used with normal dense connections).
    """

    def __init__(
        self,
        source: Nodes,
        target: Nodes,
        kernel_size: int,
        stride: int,
        n_filters: int,
        nu: Optional[Union[float, Sequence[float]]] = None,
        reduction: Optional[callable] = None,
        weight_decay: float = 0.0,
        **kwargs
    ) -> None:
        """
        Instantiates a 'LocalConnection1D` object. Source population can be multi-channel.
        Neurons in the post-synaptic population are ordered by receptive field, i.e.,
        if there are `n_conv` neurons in each post-synaptic patch, then the first
        `n_conv` neurons in the post-synaptic population correspond to the first
        receptive field, the second ``n_conv`` to the second receptive field, and so on.
        :param source: A layer of nodes from which the connection originates.
        :param target: A layer of nodes to which the connection connects.
        :param kernel_size: size of convolutional kernels.
        :param stride: stride for convolution.
        :param n_filters: Number of locally connected filters per pre-synaptic region.
        :param nu: Learning rate for both pre- and post-synaptic events.
        :param reduction: Method for reducing parameter updates along the minibatch dimension.
        :param weight_decay: Constant multiple to decay weights by on each iteration.
        Keyword arguments:
        :param LearningRule update_rule: Modifies connection parameters according to some rule.
        :param torch.Tensor w: Strengths of synapses.
        :param torch.Tensor b: Target population bias.
        :param float wmin: Minimum allowed value on the connection weights.
        :param float wmax: Maximum allowed value on the connection weights.
        :param float norm: Total weight per target neuron normalization constant.
        """

        super().__init__(source, target, nu, reduction, weight_decay, **kwargs)


        self.kernel_size = kernel_size
        self.stride = stride
        self.n_filters = n_filters

        self.in_channels, input_height = (
            source.shape[0],
            source.shape[1],
        )

        height = int((
            input_height - self.kernel_size
        ) / self.stride) + 1


        self.conv_size = height

        w = kwargs.get("w", None)

        error =  (
            "Target dimensionality must be (in_channels,"
            "n_filters*conv_size,"
            "kernel_size)"
        )

        if w is None:
            w = torch.rand(
                self.in_channels, 
                self.n_filters * self.conv_size,
                self.kernel_size
            )
        else:
            assert w.shape == (
                self.in_channels, 
                self.out_channels * self.conv_size,
                self.kernel_size
                ), error

        if self.wmin != -np.inf or self.wmax != np.inf:
            w = torch.clamp(w, self.wmin, self.wmax)

        self.w = Parameter(w, requires_grad=False)
        self.b = Parameter(kwargs.get("b", None), requires_grad=False)


    def compute(self, s: torch.Tensor) -> torch.Tensor:
        """
        Compute pre-activations given spikes using layer weights.
        :param s: Incoming spikes.
        :return: Incoming spikes multiplied by synaptic weights (with or without
            decaying spike activation).
        """
        # Compute multiplication of pre-activations by connection weights
        # s: batch, ch_in, h_in => s_unfold: batch, ch_in, ch_out * h_out, k
        # w: ch_in, ch_out * h_out, k
        # a_post: batch, ch_in, ch_out * h_out, k => batch, ch_out * h_out (= target.n)

        batch_size = s.shape[0]

        self.s_unfold = s.unfold(
            -1,self.kernel_size,self.stride
        ).reshape(
            s.shape[0], 
            self.in_channels,
            self.conv_size,
            self.kernel_size,
        ).repeat(
            1,
            1,
            self.n_filters,
            1,
        )
        
        a_post = self.s_unfold.to(self.w.device) * self.w

        return a_post.sum(-1).sum(1).view(batch_size, *self.target.shape)

    def update(self, **kwargs) -> None:
        """
        Compute connection's update rule.
        """
        super().update(**kwargs)

    def normalize(self) -> None:
        """
        Normalize weights so each target neuron has sum of connection weights equal to
        ``self.norm``.
        """
        if self.norm is not None:
            # get a view and modify in-place
            # w: ch_in, ch_out * h_out, k
            w = self.w.view(
                self.w.shape[0]*self.w.shape[1], self.w.shape[2]
            )

            for fltr in range(w.shape[0]):
                w[fltr,:] *= self.norm / w[fltr,:].sum(0)


    def reset_state_variables(self) -> None:
        """
        Contains resetting logic for the connection.
        """
        super().reset_state_variables()

        self.target.reset_state_variables()

class LocalConnection2D(AbstractConnection):
    """
    Specifies a two-dimensional local connection between one or two population of neurons supporting multi-channel inputs with shape (C, H, W); 
    The logic is different from the original LocalConnection implementation (where masks were used with normal dense connections)
    """

    def __init__(
        self,
        source: Nodes,
        target: Nodes,
        kernel_size: Union[int, Tuple[int, int]],
        stride: Union[int, Tuple[int, int]],
        n_filters: int,
        nu: Optional[Union[float, Sequence[float]]] = None,
        reduction: Optional[callable] = None,
        weight_decay: float = 0.0,
        **kwargs
    ) -> None:
        """
        Instantiates a 'LocalConnection2D` object. Source population can be multi-channel.
        Neurons in the post-synaptic population are ordered by receptive field, i.e.,
        if there are `n_conv` neurons in each post-synaptic patch, then the first
        `n_conv` neurons in the post-synaptic population correspond to the first
        receptive field, the second ``n_conv`` to the second receptive field, and so on.
        :param source: A layer of nodes from which the connection originates.
        :param target: A layer of nodes to which the connection connects.
        :param kernel_size: Horizontal and vertical size of convolutional kernels.
        :param stride: Horizontal and vertical stride for convolution.
        :param n_filters: Number of locally connected filters per pre-synaptic region.
        :param nu: Learning rate for both pre- and post-synaptic events.
        :param reduction: Method for reducing parameter updates along the minibatch dimension.
        :param weight_decay: Constant multiple to decay weights by on each iteration.
        Keyword arguments:
        :param LearningRule update_rule: Modifies connection parameters according to some rule.
        :param torch.Tensor w: Strengths of synapses.
        :param torch.Tensor b: Target population bias.
        :param float wmin: Minimum allowed value on the connection weights.
        :param float wmax: Maximum allowed value on the connection weights.
        :param float norm: Total weight per target neuron normalization constant.
        """

        super().__init__(source, target, nu, reduction, weight_decay, **kwargs)

        kernel_size = _pair(kernel_size)
        stride = _pair(stride)

        self.kernel_size = kernel_size
        self.stride = stride
        self.n_filters = n_filters

        self.in_channels, input_height, input_width = (
            source.shape[0],
            source.shape[1],
            source.shape[2],
        )

        height = int((
            input_height - self.kernel_size[0]
        ) / self.stride[0]) + 1
        width = int((
            input_width - self.kernel_size[1]
        ) / self.stride[1]) + 1


        self.conv_size = (height, width)
        self.conv_prod = int(np.prod(self.conv_size))
        self.kernel_prod = int(np.prod(kernel_size))

        w = kwargs.get("w", None)

        error =  (
            "Target dimensionality must be (in_channels,"
            "n_filters*conv_prod,"
            "kernel_prod)"
        )

        if w is None:
            w = torch.rand(
                self.in_channels, 
                self.n_filters * self.conv_prod,
                self.kernel_prod
            )
        else:
            assert w.shape == (
                self.in_channels, 
                self.out_channels * self.conv_prod,
                self.kernel_prod
                ), error

        if self.wmin != -np.inf or self.wmax != np.inf:
            w = torch.clamp(w, self.wmin, self.wmax)

        self.w = Parameter(w, requires_grad=False)
        self.b = Parameter(kwargs.get("b", None), requires_grad=False)


    def compute(self, s: torch.Tensor) -> torch.Tensor:
        """
        Compute pre-activations given spikes using layer weights.
        :param s: Incoming spikes.
        :return: Incoming spikes multiplied by synaptic weights (with or without
            decaying spike activation).
        """
        # Compute multiplication of pre-activations by connection weights
        # s: batch, ch_in, w_in, h_in => s_unfold: batch, ch_in, ch_out * w_out * h_out, k1*k2
        # w: ch_in, ch_out * w_out * h_out, k1*k2
        # a_post: batch, ch_in, ch_out * w_out * h_out, k1*k2 => batch, ch_out * w_out * h_out (= target.n)

        batch_size = s.shape[0]

        self.s_unfold = s.unfold(
            -2,self.kernel_size[0],self.stride[0]
        ).unfold(
            -2,self.kernel_size[1],self.stride[1]
        ).reshape(
            s.shape[0], 
            self.in_channels,
            self.conv_prod,
            self.kernel_prod,
        ).repeat(
            1,
            1,
            self.n_filters,
            1,
        )
        
        a_post = self.s_unfold.to(self.w.device) * self.w

        return a_post.sum(-1).sum(1).view(batch_size, *self.target.shape)

    def update(self, **kwargs) -> None:
        """
        Compute connection's update rule.
        """
        super().update(**kwargs)

    def normalize(self) -> None:
        """
        Normalize weights so each target neuron has sum of connection weights equal to
        ``self.norm``.
        """
        if self.norm is not None:
            # get a view and modify in-place
            # w: ch_in, ch_out * w_out * h_out, k1 * k2
            w = self.w.view(
                self.w.shape[0]*self.w.shape[1], self.w.shape[2]
            )

            for fltr in range(w.shape[0]):
                w[fltr,:] *= self.norm / w[fltr,:].sum(0)


    def reset_state_variables(self) -> None:
        """
        Contains resetting logic for the connection.
        """
        super().reset_state_variables()

        self.target.reset_state_variables()


class LocalConnection3D(AbstractConnection):
    """
    Specifies a three-dimensional local connection between one or two population of neurons supporting multi-channel inputs with shape (C, H, W, D);
    The logic is different from the original LocalConnection implementation (where masks were used with normal dense connections)
    """

    def __init__(
        self,
        source: Nodes,
        target: Nodes,
        kernel_size: Union[int, Tuple[int, int, int]],
        stride: Union[int, Tuple[int, int, int]],
        n_filters: int,
        nu: Optional[Union[float, Sequence[float]]] = None,
        reduction: Optional[callable] = None,
        weight_decay: float = 0.0,
        **kwargs
    ) -> None:
        """
        Instantiates a 'LocalConnection3D` object. Source population can be multi-channel.
        Neurons in the post-synaptic population are ordered by receptive field, i.e.,
        if there are `n_conv` neurons in each post-synaptic patch, then the first
        `n_conv` neurons in the post-synaptic population correspond to the first
        receptive field, the second ``n_conv`` to the second receptive field, and so on.
        :param source: A layer of nodes from which the connection originates.
        :param target: A layer of nodes to which the connection connects.
        :param kernel_size: Horizontal, vertical, and depth-wise size of convolutional kernels.
        :param stride: Horizontal, vertical, and depth-wise stride for convolution.
        :param n_filters: Number of locally connected filters per pre-synaptic region.
        :param nu: Learning rate for both pre- and post-synaptic events.
        :param reduction: Method for reducing parameter updates along the minibatch dimension.
        :param weight_decay: Constant multiple to decay weights by on each iteration.
        Keyword arguments:
        :param LearningRule update_rule: Modifies connection parameters according to some rule.
        :param torch.Tensor w: Strengths of synapses.
        :param torch.Tensor b: Target population bias.
        :param float wmin: Minimum allowed value on the connection weights.
        :param float wmax: Maximum allowed value on the connection weights.
        :param float norm: Total weight per target neuron normalization constant.
        """

        super().__init__(source, target, nu, reduction, weight_decay, **kwargs)

        kernel_size = _triple(kernel_size)
        stride = _triple(stride)

        self.kernel_size = kernel_size
        self.stride = stride
        self.n_filters = n_filters

        self.in_channels, input_height, input_width, input_depth = (
            source.shape[0],
            source.shape[1],
            source.shape[2],
            source.shape[3]
        )

        height = int((
            input_height - self.kernel_size[0]
        ) / self.stride[0]) + 1
        width = int((
            input_width - self.kernel_size[1]
        ) / self.stride[1]) + 1
        depth = int((
            input_depth - self.kernel_size[2]
        ) / self.stride[2]) + 1


        self.conv_size = (height, width, depth)
        self.conv_prod = int(np.prod(self.conv_size))
        self.kernel_prod = int(np.prod(kernel_size))

        w = kwargs.get("w", None)

        error =  (
            "Target dimensionality must be (in_channels,"
            "n_filters*conv_prod,"
            "kernel_prod)"
        )

        if w is None:
            w = torch.rand(
                self.in_channels, 
                self.n_filters * self.conv_prod,
                self.kernel_prod
            )
        else:
            assert w.shape == (
                self.in_channels, 
                self.out_channels * self.conv_prod,
                self.kernel_prod
                ), error

        if self.wmin != -np.inf or self.wmax != np.inf:
            w = torch.clamp(w, self.wmin, self.wmax)

        self.w = Parameter(w, requires_grad=False)
        self.b = Parameter(kwargs.get("b", None), requires_grad=False)


    def compute(self, s: torch.Tensor) -> torch.Tensor:
        """
        Compute pre-activations given spikes using layer weights.
        :param s: Incoming spikes.
        :return: Incoming spikes multiplied by synaptic weights (with or without
            decaying spike activation).
        """
        # Compute multiplication of pre-activations by connection weights
        # s: batch, ch_in, w_in, h_in, d_in => s_unfold: batch, ch_in, ch_out * w_out * h_out * d_out, k1*k2*k3
        # w: ch_in, ch_out * w_out * h_out * d_out, k1*k2*k3
        # a_post: batch, ch_in, ch_out * w_out * h_out * d_out, k1*k2*k3 => batch, ch_out * w_out * h_out * d_out (= target.n)

        batch_size = s.shape[0]

        self.s_unfold = s.unfold(
            -3,self.kernel_size[0],self.stride[0]
        ).unfold(
            -3,self.kernel_size[1],self.stride[1]
        ).unfold(
            -3,self.kernel_size[2],self.stride[2]
        ).reshape(
            s.shape[0], 
            self.in_channels,
            self.conv_prod,
            self.kernel_prod,
        ).repeat(
            1,
            1,
            self.n_filters,
            1,
        )
        
        a_post = self.s_unfold.to(self.w.device) * self.w

        return a_post.sum(-1).sum(1).view(batch_size, *self.target.shape)

    def update(self, **kwargs) -> None:
        """
        Compute connection's update rule.
        """
        super().update(**kwargs)

    def normalize(self) -> None:
        """
        Normalize weights so each target neuron has sum of connection weights equal to
        ``self.norm``.
        """
        if self.norm is not None:
            # get a view and modify in-place
            # w: ch_in, ch_out * w_out * h_out * d_out, k1*k2*k3
            w = self.w.view(
                self.w.shape[0]*self.w.shape[1], self.w.shape[2]
            )

            for fltr in range(w.shape[0]):
                w[fltr,:] *= self.norm / w[fltr,:].sum(0)


    def reset_state_variables(self) -> None:
        """
        Contains resetting logic for the connection.
        """
        super().reset_state_variables()

        self.target.reset_state_variables()
=======

>>>>>>> 3b19e041
class Conv1dConnection(AbstractConnection):
    # language=rst
    """
    Specifies one-dimensional convolutional synapses between one or two populations of neurons.
    """

    def __init__(
        self,
        source: Nodes,
        target: Nodes,
        kernel_size: int,
        stride: int = 1,
        padding: int = 0,
        dilation: int = 1,
        nu: Optional[Union[float, Sequence[float]]] = None,
        reduction: Optional[callable] = None,
        weight_decay: float = 0.0,
        **kwargs,
    ) -> None:
        # language=rst
        """
        Instantiates a ``Conv1dConnection`` object.

        :param source: A layer of nodes from which the connection originates.
        :param target: A layer of nodes to which the connection connects.
        :param kernel_size: the size of 1-D convolutional kernel.
        :param stride: stride for convolution.
        :param padding: padding for convolution.
        :param dilation: dilation for convolution.
        :param nu: Learning rate for both pre- and post-synaptic events.
        :param reduction: Method for reducing parameter updates along the minibatch
            dimension.
        :param weight_decay: Constant multiple to decay weights by on each iteration.

        Keyword arguments:

        :param LearningRule update_rule: Modifies connection parameters according to
            some rule.
        :param torch.Tensor w: Strengths of synapses.
        :param torch.Tensor b: Target population bias.
        :param Union[float, torch.Tensor] wmin: Minimum allowed value(s) on the connection weights. Single value, or
            tensor of same size as w
        :param Union[float, torch.Tensor] wmax: Maximum allowed value(s) on the connection weights. Single value, or
            tensor of same size as w
        :param float norm: Total weight per target neuron normalization constant.
        """
        super().__init__(source, target, nu, reduction, weight_decay, **kwargs)

        if dilation != 1:
            raise NotImplementedError(
                "Dilation is not currently supported for 1-D spiking convolution."
            )

        self.kernel_size = kernel_size
        self.stride = stride
        self.padding = padding
        self.dilation = dilation

        self.in_channels, input_size = (
            source.shape[0],
            source.shape[1],
        )
        self.out_channels, output_size = (
            target.shape[0],
            target.shape[1],
        )

        conv_size = (input_size - self.kernel_size + 2 * self.padding) / self.stride + 1
        shape = (self.in_channels, self.out_channels, int(conv_size))

        error = (
            "Target dimensionality must be (out_channels, ?,"
            "(input_size - filter_size + 2 * padding) / stride + 1,"
        )

        assert target.shape[0] == shape[1] and target.shape[1] == shape[2], error

        w = kwargs.get("w", None)
        inf = torch.tensor(np.inf)
        if w is None:
            if (self.wmin == -inf).any() or (self.wmax == inf).any():
                w = torch.clamp(
                    torch.rand(self.out_channels, self.in_channels, self.kernel_size),
                    self.wmin,
                    self.wmax,
                )
            else:
                w = (self.wmax - self.wmin) * torch.rand(
                    self.out_channels, self.in_channels, self.kernel_size
                )
                w += self.wmin
        else:
            if (self.wmin == -inf).any() or (self.wmax == inf).any():
                w = torch.clamp(w, self.wmin, self.wmax)

        self.w = Parameter(w, requires_grad=False)
        self.b = Parameter(
            kwargs.get("b", torch.zeros(self.out_channels)), requires_grad=False
        )

    def compute(self, s: torch.Tensor) -> torch.Tensor:
        # language=rst
        """
        Compute convolutional pre-activations given spikes using layer weights.

        :param s: Incoming spikes.
        :return: Incoming spikes multiplied by synaptic weights (with or without
            decaying spike activation).
        """
        return F.conv1d(
            s.float(),
            self.w,
            self.b,
            stride=self.stride,
            padding=self.padding,
            dilation=self.dilation,
        )

    def update(self, **kwargs) -> None:
        # language=rst
        """
        Compute connection's update rule.
        """
        super().update(**kwargs)

    def normalize(self) -> None:
        # language=rst
        """
        Normalize weights along the first axis according to total weight per target
        neuron.
        """
        if self.norm is not None:
            # get a view and modify in place
            w = self.w.view(self.w.shape[0] * self.w.shape[1], self.w.shape[2])

            for fltr in range(w.shape[0]):
                w[fltr] *= self.norm / w[fltr].sum(0)

    def reset_state_variables(self) -> None:
        # language=rst
        """
        Contains resetting logic for the connection.
        """
        super().reset_state_variables()


<<<<<<< HEAD

=======
>>>>>>> 3b19e041
class Conv2dConnection(AbstractConnection):
    # language=rst
    """
    Specifies two-dimensional convolutional synapses between one or two populations of neurons.
    """

    def __init__(
        self,
        source: Nodes,
        target: Nodes,
        kernel_size: Union[int, Tuple[int, int]],
        stride: Union[int, Tuple[int, int]] = 1,
        padding: Union[int, Tuple[int, int]] = 0,
        dilation: Union[int, Tuple[int, int]] = 1,
        nu: Optional[Union[float, Sequence[float]]] = None,
        reduction: Optional[callable] = None,
        weight_decay: float = 0.0,
        **kwargs,
    ) -> None:
        # language=rst
        """
        Instantiates a ``Conv2dConnection`` object.

        :param source: A layer of nodes from which the connection originates.
        :param target: A layer of nodes to which the connection connects.
        :param kernel_size: Horizontal and vertical size of convolutional kernels.
        :param stride: Horizontal and vertical stride for convolution.
        :param padding: Horizontal and vertical padding for convolution.
        :param dilation: Horizontal and vertical dilation for convolution.
        :param nu: Learning rate for both pre- and post-synaptic events.
        :param reduction: Method for reducing parameter updates along the minibatch
            dimension.
        :param weight_decay: Constant multiple to decay weights by on each iteration.

        Keyword arguments:

        :param LearningRule update_rule: Modifies connection parameters according to
            some rule.
        :param torch.Tensor w: Strengths of synapses.
        :param torch.Tensor b: Target population bias.
        :param Union[float, torch.Tensor] wmin: Minimum allowed value(s) on the connection weights. Single value, or
            tensor of same size as w
        :param Union[float, torch.Tensor] wmax: Maximum allowed value(s) on the connection weights. Single value, or
            tensor of same size as w
        :param float norm: Total weight per target neuron normalization constant.
        """
        super().__init__(source, target, nu, reduction, weight_decay, **kwargs)

        self.kernel_size = _pair(kernel_size)
        self.stride = _pair(stride)
        self.padding = _pair(padding)
        self.dilation = _pair(dilation)

        self.in_channels, input_height, input_width = (
            source.shape[0],
            source.shape[1],
            source.shape[2],
        )
        self.out_channels, output_height, output_width = (
            target.shape[0],
            target.shape[1],
            target.shape[2],
        )

        width = (
            input_height - self.kernel_size[0] + 2 * self.padding[0]
        ) / self.stride[0] + 1
        height = (
            input_width - self.kernel_size[1] + 2 * self.padding[1]
        ) / self.stride[1] + 1
        shape = (self.in_channels, self.out_channels, int(width), int(height))

        error = (
            "Target dimensionality must be (out_channels, ?,"
            "(input_height - filter_height + 2 * padding_height) / stride_height + 1,"
            "(input_width - filter_width + 2 * padding_width) / stride_width + 1"
        )

        assert (
            target.shape[0] == shape[1]
            and target.shape[1] == shape[2]
            and target.shape[2] == shape[3]
        ), error

        w = kwargs.get("w", None)
        inf = torch.tensor(np.inf)
        if w is None:
            if (self.wmin == -inf).any() or (self.wmax == inf).any():
                w = torch.clamp(
                    torch.rand(self.out_channels, self.in_channels, *self.kernel_size),
                    self.wmin,
                    self.wmax,
                )
            else:
                w = (self.wmax - self.wmin) * torch.rand(
                    self.out_channels, self.in_channels, *self.kernel_size
                )
                w += self.wmin
        else:
            if (self.wmin == -inf).any() or (self.wmax == inf).any():
                w = torch.clamp(w, self.wmin, self.wmax)

        self.w = Parameter(w, requires_grad=False)
        self.b = Parameter(
            kwargs.get("b", torch.zeros(self.out_channels)), requires_grad=False
        )

    def compute(self, s: torch.Tensor) -> torch.Tensor:
        # language=rst
        """
        Compute convolutional pre-activations given spikes using layer weights.

        :param s: Incoming spikes.
        :return: Incoming spikes multiplied by synaptic weights (with or without
            decaying spike activation).
        """
        return F.conv2d(
            s.float(),
            self.w,
            self.b,
            stride=self.stride,
            padding=self.padding,
            dilation=self.dilation,
        )

    def update(self, **kwargs) -> None:
        # language=rst
        """
        Compute connection's update rule.
        """
        super().update(**kwargs)

    def normalize(self) -> None:
        # language=rst
        """
        Normalize weights along the first axis according to total weight per target
        neuron.
        """
        if self.norm is not None:
            # get a view and modify in place
            w = self.w.view(
                self.w.shape[0] * self.w.shape[1], self.w.shape[2] * self.w.shape[3]
            )

            for fltr in range(w.shape[0]):
                w[fltr] *= self.norm / w[fltr].sum(0)

    def reset_state_variables(self) -> None:
        # language=rst
        """
        Contains resetting logic for the connection.
        """
        super().reset_state_variables()


class Conv3dConnection(AbstractConnection):
    # language=rst
    """
    Specifies three-dimensional convolutional synapses between one or two populations of neurons.
    """

    def __init__(
        self,
        source: Nodes,
        target: Nodes,
        kernel_size: Union[int, Tuple[int, int, int]],
        stride: Union[int, Tuple[int, int, int]] = 1,
        padding: Union[int, Tuple[int, int, int]] = 0,
        dilation: Union[int, Tuple[int, int, int]] = 1,
        nu: Optional[Union[float, Sequence[float]]] = None,
        reduction: Optional[callable] = None,
        weight_decay: float = 0.0,
        **kwargs,
    ) -> None:
        # language=rst
        """
        Instantiates a ``Conv3dConnection`` object.

        :param source: A layer of nodes from which the connection originates.
        :param target: A layer of nodes to which the connection connects.
        :param kernel_size: Depth-wise, horizontal, and vertical  size of convolutional kernels.
        :param stride: Depth-wise, horizontal, and vertical stride for convolution.
        :param padding: Depth-wise, horizontal, and vertical  padding for convolution.
        :param dilation: Depth-wise, horizontal and vertical dilation for convolution.
        :param nu: Learning rate for both pre- and post-synaptic events.
        :param reduction: Method for reducing parameter updates along the minibatch
            dimension.
        :param weight_decay: Constant multiple to decay weights by on each iteration.

        Keyword arguments:

        :param LearningRule update_rule: Modifies connection parameters according to
            some rule.
        :param torch.Tensor w: Strengths of synapses.
        :param torch.Tensor b: Target population bias.
        :param Union[float, torch.Tensor] wmin: Minimum allowed value(s) on the connection weights. Single value, or
            tensor of same size as w
        :param Union[float, torch.Tensor] wmax: Maximum allowed value(s) on the connection weights. Single value, or
            tensor of same size as w
        :param float norm: Total weight per target neuron normalization constant.
        """
        super().__init__(source, target, nu, reduction, weight_decay, **kwargs)

        if dilation != 1 and dilation != (1, 1, 1):
            raise NotImplementedError(
                "Dilation is not currently supported for 3-D spiking convolution."
            )

        self.kernel_size = _triple(kernel_size)
        self.stride = _triple(stride)
        self.padding = _triple(padding)
        self.dilation = _triple(dilation)

        self.in_channels, input_depth, input_height, input_width = (
            source.shape[0],
            source.shape[1],
            source.shape[2],
            source.shape[3],
        )
        self.out_channels, output_depth, output_height, output_width = (
            target.shape[0],
            target.shape[1],
            target.shape[2],
            target.shape[3],
        )

        depth = (input_depth - self.kernel_size[0] + 2 * self.padding[0]) / self.stride[
            0
        ] + 1
        width = (
            input_height - self.kernel_size[1] + 2 * self.padding[1]
        ) / self.stride[1] + 1
        height = (
            input_width - self.kernel_size[2] + 2 * self.padding[2]
        ) / self.stride[2] + 1

        shape = (
            self.in_channels,
            self.out_channels,
            int(depth),
            int(width),
            int(height),
        )

        error = (
            "Target dimensionality must be (out_channels, ?,"
            "(input_depth - filter_depth + 2 * padding_depth) / stride_depth + 1,"
            "(input_height - filter_height + 2 * padding_height) / stride_height + 1,"
            "(input_width - filter_width + 2 * padding_width) / stride_width + 1"
        )

        assert (
            target.shape[0] == shape[1]
            and target.shape[1] == shape[2]
            and target.shape[2] == shape[3]
            and target.shape[3] == shape[4]
        ), error

        w = kwargs.get("w", None)
        inf = torch.tensor(np.inf)
        if w is None:
            if (self.wmin == -inf).any() or (self.wmax == inf).any():
                w = torch.clamp(
                    torch.rand(self.out_channels, self.in_channels, *self.kernel_size),
                    self.wmin,
                    self.wmax,
                )
            else:
                w = (self.wmax - self.wmin) * torch.rand(
                    self.out_channels, self.in_channels, *self.kernel_size
                )
                w += self.wmin
        else:
            if (self.wmin == -inf).any() or (self.wmax == inf).any():
                w = torch.clamp(w, self.wmin, self.wmax)

        self.w = Parameter(w, requires_grad=False)
        self.b = Parameter(
            kwargs.get("b", torch.zeros(self.out_channels)), requires_grad=False
        )

    def compute(self, s: torch.Tensor) -> torch.Tensor:
        # language=rst
        """
        Compute convolutional pre-activations given spikes using layer weights.

        :param s: Incoming spikes.
        :return: Incoming spikes multiplied by synaptic weights (with or without
            decaying spike activation).
        """
        return F.conv3d(
            s.float(),
            self.w,
            self.b,
            stride=self.stride,
            padding=self.padding,
            dilation=self.dilation,
        )

    def update(self, **kwargs) -> None:
        # language=rst
        """
        Compute connection's update rule.
        """
        super().update(**kwargs)

    def normalize(self) -> None:
        # language=rst
        """
        Normalize weights along the first axis according to total weight per target
        neuron.
        """
        if self.norm is not None:
            # get a view and modify in place
            w = self.w.view(
                self.w.shape[0] * self.w.shape[1],
                self.w.shape[2] * self.w.shape[3] * self.w.shape[4],
            )

            for fltr in range(w.shape[0]):
                w[fltr] *= self.norm / w[fltr].sum(0)

    def reset_state_variables(self) -> None:
        # language=rst
        """
        Contains resetting logic for the connection.
        """
        super().reset_state_variables()


class MaxPool1dConnection(AbstractConnection):
    # language=rst
    """
    Specifies max-pooling synapses between one or two populations of neurons by keeping
    online estimates of maximally firing neurons.
    """

    def __init__(
        self,
        source: Nodes,
        target: Nodes,
        kernel_size: int,
        stride: int = 1,
        padding: int = 0,
        dilation: int = 1,
        **kwargs,
    ) -> None:
        # language=rst
        """
        Instantiates a ``MaxPool1dConnection`` object.

        :param source: A layer of nodes from which the connection originates.
        :param target: A layer of nodes to which the connection connects.
        :param kernel_size: the size of 1-D convolutional kernel.
        :param stride: stride for convolution.
        :param padding: padding for convolution.
        :param dilation: dilation for convolution.

        Keyword arguments:

        :param decay: Decay rate of online estimates of average firing activity.
        """
        super().__init__(source, target, None, None, 0.0, **kwargs)

        self.kernel_size = kernel_size
        self.stride = stride
        self.padding = padding
        self.dilation = dilation

        self.register_buffer("firing_rates", torch.zeros(source.s.shape))

    def compute(self, s: torch.Tensor) -> torch.Tensor:
        # language=rst
        """
        Compute max-pool pre-activations given spikes using online firing rate
        estimates.

        :param s: Incoming spikes.
        :return: Incoming spikes multiplied by synaptic weights (with or without
            decaying spike activation).
        """
        self.firing_rates -= self.decay * self.firing_rates
        self.firing_rates += s.float().squeeze()

        _, indices = F.max_pool1d(
            self.firing_rates,
            kernel_size=self.kernel_size,
            stride=self.stride,
            padding=self.padding,
            dilation=self.dilation,
            return_indices=True,
        )

        return s.flatten(2).gather(2, indices.flatten(2)).view_as(indices).float()

    def update(self, **kwargs) -> None:
        # language=rst
        """
        Compute connection's update rule.
        """
        super().update(**kwargs)

    def normalize(self) -> None:
        # language=rst
        """
        No weights -> no normalization.
        """

    def reset_state_variables(self) -> None:
        # language=rst
        """
        Contains resetting logic for the connection.
        """
        super().reset_state_variables()

        self.firing_rates = torch.zeros(self.source.s.shape)


class MaxPool2dConnection(AbstractConnection):
    # language=rst
    """
    Specifies max-pooling synapses between one or two populations of neurons by keeping
    online estimates of maximally firing neurons.
    """

    def __init__(
        self,
        source: Nodes,
        target: Nodes,
        kernel_size: Union[int, Tuple[int, int]],
        stride: Union[int, Tuple[int, int]] = 1,
        padding: Union[int, Tuple[int, int]] = 0,
        dilation: Union[int, Tuple[int, int]] = 1,
        **kwargs,
    ) -> None:
        # language=rst
        """
        Instantiates a ``MaxPool2dConnection`` object.

        :param source: A layer of nodes from which the connection originates.
        :param target: A layer of nodes to which the connection connects.
        :param kernel_size: Horizontal and vertical size of convolutional kernels.
        :param stride: Horizontal and vertical stride for convolution.
        :param padding: Horizontal and vertical padding for convolution.
        :param dilation: Horizontal and vertical dilation for convolution.

        Keyword arguments:

        :param decay: Decay rate of online estimates of average firing activity.
        """
        super().__init__(source, target, None, None, 0.0, **kwargs)

        self.kernel_size = _pair(kernel_size)
        self.stride = _pair(stride)
        self.padding = _pair(padding)
        self.dilation = _pair(dilation)

        self.register_buffer("firing_rates", torch.zeros(source.s.shape))

    def compute(self, s: torch.Tensor) -> torch.Tensor:
        # language=rst
        """
        Compute max-pool pre-activations given spikes using online firing rate
        estimates.

        :param s: Incoming spikes.
        :return: Incoming spikes multiplied by synaptic weights (with or without
            decaying spike activation).
        """
        self.firing_rates -= self.decay * self.firing_rates
        self.firing_rates += s.float().squeeze()

        _, indices = F.max_pool2d(
            self.firing_rates,
            kernel_size=self.kernel_size,
            stride=self.stride,
            padding=self.padding,
            dilation=self.dilation,
            return_indices=True,
        )

        return s.flatten(2).gather(2, indices.flatten(2)).view_as(indices).float()

    def update(self, **kwargs) -> None:
        # language=rst
        """
        Compute connection's update rule.
        """
        super().update(**kwargs)

    def normalize(self) -> None:
        # language=rst
        """
        No weights -> no normalization.
        """

    def reset_state_variables(self) -> None:
        # language=rst
        """
        Contains resetting logic for the connection.
        """
        super().reset_state_variables()

        self.firing_rates = torch.zeros(self.source.s.shape)


class MaxPoo3dConnection(AbstractConnection):
    # language=rst
    """
    Specifies max-pooling synapses between one or two populations of neurons by keeping
    online estimates of maximally firing neurons.
    """

    def __init__(
        self,
        source: Nodes,
        target: Nodes,
        kernel_size: Union[int, Tuple[int, int, int]],
        stride: Union[int, Tuple[int, int, int]] = 1,
        padding: Union[int, Tuple[int, int, int]] = 0,
        dilation: Union[int, Tuple[int, int, int]] = 1,
        **kwargs,
    ) -> None:
        # language=rst
        """
        Instantiates a ``MaxPool3dConnection`` object.

        :param source: A layer of nodes from which the connection originates.
        :param target: A layer of nodes to which the connection connects.
        :param kernel_size: Depth-wise, horizontal and vertical size of convolutional kernels.
        :param stride: Depth-wise, horizontal and vertical stride for convolution.
        :param padding: Depth-wise, horizontal and vertical padding for convolution.
        :param dilation: Depth-wise, horizontal and vertical dilation for convolution.

        Keyword arguments:

        :param decay: Decay rate of online estimates of average firing activity.
        """
        super().__init__(source, target, None, None, 0.0, **kwargs)

        self.kernel_size = _triple(kernel_size)
        self.stride = _triple(stride)
        self.padding = _triple(padding)
        self.dilation = _triple(dilation)

        self.register_buffer("firing_rates", torch.zeros(source.s.shape))

    def compute(self, s: torch.Tensor) -> torch.Tensor:
        # language=rst
        """
        Compute max-pool pre-activations given spikes using online firing rate
        estimates.

        :param s: Incoming spikes.
        :return: Incoming spikes multiplied by synaptic weights (with or without
            decaying spike activation).
        """
        self.firing_rates -= self.decay * self.firing_rates
        self.firing_rates += s.float().squeeze()

        _, indices = F.max_pool3d(
            self.firing_rates,
            kernel_size=self.kernel_size,
            stride=self.stride,
            padding=self.padding,
            dilation=self.dilation,
            return_indices=True,
        )

        return s.flatten(2).gather(2, indices.flatten(2)).view_as(indices).float()

    def update(self, **kwargs) -> None:
        # language=rst
        """
        Compute connection's update rule.
        """
        super().update(**kwargs)

    def normalize(self) -> None:
        # language=rst
        """
        No weights -> no normalization.
        """

    def reset_state_variables(self) -> None:
        # language=rst
        """
        Contains resetting logic for the connection.
        """
        super().reset_state_variables()

        self.firing_rates = torch.zeros(self.source.s.shape)


class LocalConnection(AbstractConnection):
    # language=rst
    """
    Specifies a locally connected connection between one or two populations of neurons.
    """

    def __init__(
        self,
        source: Nodes,
        target: Nodes,
        kernel_size: Union[int, Tuple[int, int]],
        stride: Union[int, Tuple[int, int]],
        n_filters: int,
        nu: Optional[Union[float, Sequence[float]]] = None,
        reduction: Optional[callable] = None,
        weight_decay: float = 0.0,
        **kwargs,
    ) -> None:
        # language=rst
        """
        Instantiates a ``LocalConnection2D`` object. Source population should have 
        square size

        Neurons in the post-synaptic population are ordered by receptive field; that is,
        if there are ``n_conv`` neurons in each post-synaptic patch, then the first
        ``n_conv`` neurons in the post-synaptic population correspond to the first
        receptive field, the second ``n_conv`` to the second receptive field, and so on.

        :param source: A layer of nodes from which the connection originates.
        :param target: A layer of nodes to which the connection connects.
        :param kernel_size: Horizontal and vertical size of convolutional kernels.
        :param stride: Horizontal and vertical stride for convolution.
        :param n_filters: Number of locally connected filters per pre-synaptic region.
        :param nu: Learning rate for both pre- and post-synaptic events.
        :param reduction: Method for reducing parameter updates along the minibatch
            dimension.
        :param weight_decay: Constant multiple to decay weights by on each iteration.

        Keyword arguments:

        :param LearningRule update_rule: Modifies connection parameters according to
            some rule.
        :param torch.Tensor w: Strengths of synapses.
        :param torch.Tensor b: Target population bias.
        :param Union[float, torch.Tensor] wmin: Minimum allowed value(s) on the connection weights. Single value, or
            tensor of same size as w
        :param Union[float, torch.Tensor] wmax: Maximum allowed value(s) on the connection weights. Single value, or
            tensor of same size as w
        :param float norm: Total weight per target neuron normalization constant.
        :param Tuple[int, int] input_shape: Shape of input population if it's not
            ``[sqrt, sqrt]``.
        """

        super().__init__(source, target, nu, reduction, weight_decay, **kwargs)

        kernel_size = _pair(kernel_size)
        stride = _pair(stride)

        self.kernel_size = kernel_size
        self.stride = stride
        self.n_filters = n_filters

        shape = kwargs.get("input_shape", None)
        if shape is None:
            sqrt = int(np.sqrt(source.n))
            shape = _pair(sqrt)

        if kernel_size == shape:
            conv_size = [1, 1]
        else:
            conv_size = (
                int((shape[0] - kernel_size[0]) / stride[0]) + 1,
                int((shape[1] - kernel_size[1]) / stride[1]) + 1,
            )

        self.conv_size = conv_size

        conv_prod = int(np.prod(conv_size))
        kernel_prod = int(np.prod(kernel_size))

        assert target.n == n_filters * conv_prod, (
            f"Total neurons in target layer must be {n_filters * conv_prod}. "
            f"Got {target.n}."
        )

        locations = torch.zeros(
            kernel_size[0], kernel_size[1], conv_size[0], conv_size[1]
        ).long()
        for c1 in range(conv_size[0]):
            for c2 in range(conv_size[1]):
                for k1 in range(kernel_size[0]):
                    for k2 in range(kernel_size[1]):
                        location = (
                            c1 * stride[0] * shape[1]
                            + c2 * stride[1]
                            + k1 * shape[0]
                            + k2
                        )
                        locations[k1, k2, c1, c2] = location

        self.register_buffer("locations", locations.view(kernel_prod, conv_prod))
        w = kwargs.get("w", None)

        if w is None:
            # Calculate unbounded weights
            w = torch.zeros(source.n, target.n)
            for f in range(n_filters):
                for c in range(conv_prod):
                    for k in range(kernel_prod):
                        w[self.locations[k, c], f * conv_prod + c] = np.random.rand()

            # Bind weights to given range
            if (self.wmin == -np.inf).any() or (self.wmax == np.inf).any():
                w = torch.clamp(w, self.wmin, self.wmax)
            else:
                w = self.wmin + w * (self.wmax - self.wmin)

        else:
            if (self.wmin != -np.inf).any() or (self.wmax != np.inf).any():
                w = torch.clamp(w, self.wmin, self.wmax)

        self.w = Parameter(w, requires_grad=False)

        self.register_buffer("mask", self.w == 0)

        self.b = Parameter(kwargs.get("b", torch.zeros(target.n)), requires_grad=False)

        if self.norm is not None:
            self.norm *= kernel_prod

    def compute(self, s: torch.Tensor) -> torch.Tensor:
        # language=rst
        """
        Compute pre-activations given spikes using layer weights.

        :param s: Incoming spikes.
        :return: Incoming spikes multiplied by synaptic weights (with or without
            decaying spike activation).
        """
        # Compute multiplication of pre-activations by connection weights.
        a_post = (
            s.float().view(s.size(0), -1) @ self.w.view(self.source.n, self.target.n)
            + self.b
        )
        return a_post.view(*self.target.shape)

    def update(self, **kwargs) -> None:
        # language=rst
        """
        Compute connection's update rule.

        Keyword arguments:

        :param ByteTensor mask: Boolean mask determining which weights to clamp to zero.
        """
        if kwargs["mask"] is None:
            kwargs["mask"] = self.mask

        super().update(**kwargs)

    def normalize(self) -> None:
        # language=rst
        """
        Normalize weights so each target neuron has sum of connection weights equal to
        ``self.norm``.
        """
        if self.norm is not None:
            w = self.w.view(self.source.n, self.target.n)
            w *= self.norm / self.w.sum(0).view(1, -1)

    def reset_state_variables(self) -> None:
        # language=rst
        """
        Contains resetting logic for the connection.
        """
        super().reset_state_variables()


class MeanFieldConnection(AbstractConnection):
    # language=rst
    """
    A connection between one or two populations of neurons which computes a summary of
    the pre-synaptic population to use as weighted input to the post-synaptic
    population.
    """

    def __init__(
        self,
        source: Nodes,
        target: Nodes,
        nu: Optional[Union[float, Sequence[float]]] = None,
        weight_decay: float = 0.0,
        **kwargs,
    ) -> None:
        # language=rst
        """
        Instantiates a :code:`MeanFieldConnection` object.
        :param source: A layer of nodes from which the connection originates.
        :param target: A layer of nodes to which the connection connects.
        :param nu: Learning rate for both pre- and post-synaptic events.
        :param weight_decay: Constant multiple to decay weights by on each iteration.
        Keyword arguments:
        :param LearningRule update_rule: Modifies connection parameters according to
            some rule.
        :param Union[float, torch.Tensor] w: Strengths of synapses. Can be single value or tensor of size ``target``
        :param Union[float, torch.Tensor] wmin: Minimum allowed value(s) on the connection weights. Single value, or
            tensor of same size as w
        :param Union[float, torch.Tensor] wmax: Maximum allowed value(s) on the connection weights. Single value, or
            tensor of same size as w
        :param float norm: Total weight per target neuron normalization constant.
        """
        super().__init__(source, target, nu, weight_decay, **kwargs)

        w = kwargs.get("w", None)
        if w is None:
            if (self.wmin == -np.inf).any() or (self.wmax == np.inf).any():
                w = torch.clamp((torch.randn(1)[0] + 1) / 10, self.wmin, self.wmax)
            else:
                w = self.wmin + ((torch.randn(1)[0] + 1) / 10) * (self.wmax - self.wmin)
        else:
            if (self.wmin == -np.inf).any() or (self.wmax == np.inf).any():
                w = torch.clamp(w, self.wmin, self.wmax)

        self.w = Parameter(w, requires_grad=False)

    def compute(self, s: torch.Tensor) -> torch.Tensor:
        # language=rst
        """
        Compute pre-activations given spikes using layer weights.
        :param s: Incoming spikes.
        :return: Incoming spikes multiplied by synaptic weights (with or without
            decaying spike activation).
        """
        # Compute multiplication of mean-field pre-activation by connection weights.
        return s.float().mean() * self.w

    def update(self, **kwargs) -> None:
        # language=rst
        """
        Compute connection's update rule.
        """
        super().update(**kwargs)

    def normalize(self) -> None:
        # language=rst
        """
        Normalize weights so each target neuron has sum of connection weights equal to
        ``self.norm``.
        """
        if self.norm is not None:
            self.w = self.w.view(1, self.target.n)
            self.w *= self.norm / self.w.sum()
            self.w = self.w.view(1, *self.target.shape)

    def reset_state_variables(self) -> None:
        # language=rst
        """
        Contains resetting logic for the connection.
        """
        super().reset_state_variables()


class SparseConnection(AbstractConnection):
    # language=rst
    """
    Specifies sparse synapses between one or two populations of neurons.
    """

    def __init__(
        self,
        source: Nodes,
        target: Nodes,
        nu: Optional[Union[float, Sequence[float]]] = None,
        reduction: Optional[callable] = None,
        weight_decay: float = None,
        **kwargs,
    ) -> None:
        # language=rst
        """
        Instantiates a :code:`Connection` object with sparse weights.

        :param source: A layer of nodes from which the connection originates.
        :param target: A layer of nodes to which the connection connects.
        :param nu: Learning rate for both pre- and post-synaptic events.
        :param reduction: Method for reducing parameter updates along the minibatch
            dimension.
        :param weight_decay: Constant multiple to decay weights by on each iteration.

        Keyword arguments:

        :param torch.Tensor w: Strengths of synapses. Must be in ``torch.sparse`` format
        :param float sparsity: Fraction of sparse connections to use.
        :param LearningRule update_rule: Modifies connection parameters according to
            some rule.
        :param float wmin: Minimum allowed value on the connection weights.
        :param float wmax: Maximum allowed value on the connection weights.
        :param float norm: Total weight per target neuron normalization constant.
        """
        super().__init__(source, target, nu, reduction, weight_decay, **kwargs)

        w = kwargs.get("w", None)
        self.sparsity = kwargs.get("sparsity", None)

        assert (
            w is not None
            and self.sparsity is None
            or w is None
            and self.sparsity is not None
        ), 'Only one of "weights" or "sparsity" must be specified'

        if w is None and self.sparsity is not None:
            i = torch.bernoulli(
                1 - self.sparsity * torch.ones(*source.shape, *target.shape)
            )
            if (self.wmin == -np.inf).any() or (self.wmax == np.inf).any():
                v = torch.clamp(
                    torch.rand(*source.shape, *target.shape),
                    self.wmin,
                    self.wmax,
                )[i.bool()]
            else:
                v = (
                    self.wmin
                    + torch.rand(*source.shape, *target.shape) * (self.wmax - self.wmin)
                )[i.bool()]
            w = torch.sparse.FloatTensor(i.nonzero().t(), v)
        elif w is not None and self.sparsity is None:
            assert w.is_sparse, "Weight matrix is not sparse (see torch.sparse module)"
            if self.wmin != -np.inf or self.wmax != np.inf:
                w = torch.clamp(w, self.wmin, self.wmax)

        self.w = Parameter(w, requires_grad=False)

    def compute(self, s: torch.Tensor) -> torch.Tensor:
        # language=rst
        """
        Compute convolutional pre-activations given spikes using layer weights.

        :param s: Incoming spikes.
        :return: Incoming spikes multiplied by synaptic weights (with or without
            decaying spike activation).
        """
        return torch.mm(self.w, s.view(s.shape[1], 1).float()).squeeze(-1)
        # return torch.mm(self.w, s.unsqueeze(-1).float()).squeeze(-1)

    def update(self, **kwargs) -> None:
        # language=rst
        """
        Compute connection's update rule.
        """

    def normalize(self) -> None:
        # language=rst
        """
        Normalize weights along the first axis according to total weight per target
        neuron.
        """

    def reset_state_variables(self) -> None:
        # language=rst
        """
        Contains resetting logic for the connection.
        """
        super().reset_state_variables()<|MERGE_RESOLUTION|>--- conflicted
+++ resolved
@@ -253,7 +253,922 @@
         """
         super().reset_state_variables()
 
-<<<<<<< HEAD
+class Conv1dConnection(AbstractConnection):
+    # language=rst
+    """
+    Specifies one-dimensional convolutional synapses between one or two populations of neurons.
+    """
+
+    def __init__(
+        self,
+        source: Nodes,
+        target: Nodes,
+        kernel_size: int,
+        stride: int = 1,
+        padding: int = 0,
+        dilation: int = 1,
+        nu: Optional[Union[float, Sequence[float]]] = None,
+        reduction: Optional[callable] = None,
+        weight_decay: float = 0.0,
+        **kwargs,
+    ) -> None:
+        # language=rst
+        """
+        Instantiates a ``Conv1dConnection`` object.
+
+        :param source: A layer of nodes from which the connection originates.
+        :param target: A layer of nodes to which the connection connects.
+        :param kernel_size: the size of 1-D convolutional kernel.
+        :param stride: stride for convolution.
+        :param padding: padding for convolution.
+        :param dilation: dilation for convolution.
+        :param nu: Learning rate for both pre- and post-synaptic events.
+        :param reduction: Method for reducing parameter updates along the minibatch
+            dimension.
+        :param weight_decay: Constant multiple to decay weights by on each iteration.
+
+        Keyword arguments:
+
+        :param LearningRule update_rule: Modifies connection parameters according to
+            some rule.
+        :param torch.Tensor w: Strengths of synapses.
+        :param torch.Tensor b: Target population bias.
+        :param Union[float, torch.Tensor] wmin: Minimum allowed value(s) on the connection weights. Single value, or
+            tensor of same size as w
+        :param Union[float, torch.Tensor] wmax: Maximum allowed value(s) on the connection weights. Single value, or
+            tensor of same size as w
+        :param float norm: Total weight per target neuron normalization constant.
+        """
+        super().__init__(source, target, nu, reduction, weight_decay, **kwargs)
+
+        if dilation != 1:
+            raise NotImplementedError(
+                "Dilation is not currently supported for 1-D spiking convolution."
+            )
+
+        self.kernel_size = kernel_size
+        self.stride = stride
+        self.padding = padding
+        self.dilation = dilation
+
+        self.in_channels, input_size = (
+            source.shape[0],
+            source.shape[1],
+        )
+        self.out_channels, output_size = (
+            target.shape[0],
+            target.shape[1],
+        )
+
+        conv_size = (input_size - self.kernel_size + 2 * self.padding) / self.stride + 1
+        shape = (self.in_channels, self.out_channels, int(conv_size))
+
+        error = (
+            "Target dimensionality must be (out_channels, ?,"
+            "(input_size - filter_size + 2 * padding) / stride + 1,"
+        )
+
+        assert target.shape[0] == shape[1] and target.shape[1] == shape[2], error
+
+        w = kwargs.get("w", None)
+        inf = torch.tensor(np.inf)
+        if w is None:
+            if (self.wmin == -inf).any() or (self.wmax == inf).any():
+                w = torch.clamp(
+                    torch.rand(self.out_channels, self.in_channels, self.kernel_size),
+                    self.wmin,
+                    self.wmax,
+                )
+            else:
+                w = (self.wmax - self.wmin) * torch.rand(
+                    self.out_channels, self.in_channels, self.kernel_size
+                )
+                w += self.wmin
+        else:
+            if (self.wmin == -inf).any() or (self.wmax == inf).any():
+                w = torch.clamp(w, self.wmin, self.wmax)
+
+        self.w = Parameter(w, requires_grad=False)
+        self.b = Parameter(
+            kwargs.get("b", torch.zeros(self.out_channels)), requires_grad=False
+        )
+
+    def compute(self, s: torch.Tensor) -> torch.Tensor:
+        # language=rst
+        """
+        Compute convolutional pre-activations given spikes using layer weights.
+
+        :param s: Incoming spikes.
+        :return: Incoming spikes multiplied by synaptic weights (with or without
+            decaying spike activation).
+        """
+        return F.conv1d(
+            s.float(),
+            self.w,
+            self.b,
+            stride=self.stride,
+            padding=self.padding,
+            dilation=self.dilation,
+        )
+
+    def update(self, **kwargs) -> None:
+        # language=rst
+        """
+        Compute connection's update rule.
+        """
+        super().update(**kwargs)
+
+    def normalize(self) -> None:
+        # language=rst
+        """
+        Normalize weights along the first axis according to total weight per target
+        neuron.
+        """
+        if self.norm is not None:
+            # get a view and modify in place
+            w = self.w.view(self.w.shape[0] * self.w.shape[1], self.w.shape[2])
+
+            for fltr in range(w.shape[0]):
+                w[fltr] *= self.norm / w[fltr].sum(0)
+
+    def reset_state_variables(self) -> None:
+        # language=rst
+        """
+        Contains resetting logic for the connection.
+        """
+        super().reset_state_variables()
+
+class Conv2dConnection(AbstractConnection):
+    # language=rst
+    """
+    Specifies two-dimensional convolutional synapses between one or two populations of neurons.
+    """
+
+    def __init__(
+        self,
+        source: Nodes,
+        target: Nodes,
+        kernel_size: Union[int, Tuple[int, int]],
+        stride: Union[int, Tuple[int, int]] = 1,
+        padding: Union[int, Tuple[int, int]] = 0,
+        dilation: Union[int, Tuple[int, int]] = 1,
+        nu: Optional[Union[float, Sequence[float]]] = None,
+        reduction: Optional[callable] = None,
+        weight_decay: float = 0.0,
+        **kwargs,
+    ) -> None:
+        # language=rst
+        """
+        Instantiates a ``Conv2dConnection`` object.
+
+        :param source: A layer of nodes from which the connection originates.
+        :param target: A layer of nodes to which the connection connects.
+        :param kernel_size: Horizontal and vertical size of convolutional kernels.
+        :param stride: Horizontal and vertical stride for convolution.
+        :param padding: Horizontal and vertical padding for convolution.
+        :param dilation: Horizontal and vertical dilation for convolution.
+        :param nu: Learning rate for both pre- and post-synaptic events.
+        :param reduction: Method for reducing parameter updates along the minibatch
+            dimension.
+        :param weight_decay: Constant multiple to decay weights by on each iteration.
+
+        Keyword arguments:
+
+        :param LearningRule update_rule: Modifies connection parameters according to
+            some rule.
+        :param torch.Tensor w: Strengths of synapses.
+        :param torch.Tensor b: Target population bias.
+        :param Union[float, torch.Tensor] wmin: Minimum allowed value(s) on the connection weights. Single value, or
+            tensor of same size as w
+        :param Union[float, torch.Tensor] wmax: Maximum allowed value(s) on the connection weights. Single value, or
+            tensor of same size as w
+        :param float norm: Total weight per target neuron normalization constant.
+        """
+        super().__init__(source, target, nu, reduction, weight_decay, **kwargs)
+
+        self.kernel_size = _pair(kernel_size)
+        self.stride = _pair(stride)
+        self.padding = _pair(padding)
+        self.dilation = _pair(dilation)
+
+        self.in_channels, input_height, input_width = (
+            source.shape[0],
+            source.shape[1],
+            source.shape[2],
+        )
+        self.out_channels, output_height, output_width = (
+            target.shape[0],
+            target.shape[1],
+            target.shape[2],
+        )
+
+        width = (
+            input_height - self.kernel_size[0] + 2 * self.padding[0]
+        ) / self.stride[0] + 1
+        height = (
+            input_width - self.kernel_size[1] + 2 * self.padding[1]
+        ) / self.stride[1] + 1
+        shape = (self.in_channels, self.out_channels, int(width), int(height))
+
+        error = (
+            "Target dimensionality must be (out_channels, ?,"
+            "(input_height - filter_height + 2 * padding_height) / stride_height + 1,"
+            "(input_width - filter_width + 2 * padding_width) / stride_width + 1"
+        )
+
+        assert (
+            target.shape[0] == shape[1]
+            and target.shape[1] == shape[2]
+            and target.shape[2] == shape[3]
+        ), error
+
+        w = kwargs.get("w", None)
+        inf = torch.tensor(np.inf)
+        if w is None:
+            if (self.wmin == -inf).any() or (self.wmax == inf).any():
+                w = torch.clamp(
+                    torch.rand(self.out_channels, self.in_channels, *self.kernel_size),
+                    self.wmin,
+                    self.wmax,
+                )
+            else:
+                w = (self.wmax - self.wmin) * torch.rand(
+                    self.out_channels, self.in_channels, *self.kernel_size
+                )
+                w += self.wmin
+        else:
+            if (self.wmin == -inf).any() or (self.wmax == inf).any():
+                w = torch.clamp(w, self.wmin, self.wmax)
+
+        self.w = Parameter(w, requires_grad=False)
+        self.b = Parameter(
+            kwargs.get("b", torch.zeros(self.out_channels)), requires_grad=False
+        )
+
+    def compute(self, s: torch.Tensor) -> torch.Tensor:
+        # language=rst
+        """
+        Compute convolutional pre-activations given spikes using layer weights.
+
+        :param s: Incoming spikes.
+        :return: Incoming spikes multiplied by synaptic weights (with or without
+            decaying spike activation).
+        """
+        return F.conv2d(
+            s.float(),
+            self.w,
+            self.b,
+            stride=self.stride,
+            padding=self.padding,
+            dilation=self.dilation,
+        )
+
+    def update(self, **kwargs) -> None:
+        # language=rst
+        """
+        Compute connection's update rule.
+        """
+        super().update(**kwargs)
+
+    def normalize(self) -> None:
+        # language=rst
+        """
+        Normalize weights along the first axis according to total weight per target
+        neuron.
+        """
+        if self.norm is not None:
+            # get a view and modify in place
+            w = self.w.view(
+                self.w.shape[0] * self.w.shape[1], self.w.shape[2] * self.w.shape[3]
+            )
+
+            for fltr in range(w.shape[0]):
+                w[fltr] *= self.norm / w[fltr].sum(0)
+
+    def reset_state_variables(self) -> None:
+        # language=rst
+        """
+        Contains resetting logic for the connection.
+        """
+        super().reset_state_variables()
+
+
+class Conv3dConnection(AbstractConnection):
+    # language=rst
+    """
+    Specifies three-dimensional convolutional synapses between one or two populations of neurons.
+    """
+
+    def __init__(
+        self,
+        source: Nodes,
+        target: Nodes,
+        kernel_size: Union[int, Tuple[int, int, int]],
+        stride: Union[int, Tuple[int, int, int]] = 1,
+        padding: Union[int, Tuple[int, int, int]] = 0,
+        dilation: Union[int, Tuple[int, int, int]] = 1,
+        nu: Optional[Union[float, Sequence[float]]] = None,
+        reduction: Optional[callable] = None,
+        weight_decay: float = 0.0,
+        **kwargs,
+    ) -> None:
+        # language=rst
+        """
+        Instantiates a ``Conv3dConnection`` object.
+
+        :param source: A layer of nodes from which the connection originates.
+        :param target: A layer of nodes to which the connection connects.
+        :param kernel_size: Depth-wise, horizontal, and vertical  size of convolutional kernels.
+        :param stride: Depth-wise, horizontal, and vertical stride for convolution.
+        :param padding: Depth-wise, horizontal, and vertical  padding for convolution.
+        :param dilation: Depth-wise, horizontal and vertical dilation for convolution.
+        :param nu: Learning rate for both pre- and post-synaptic events.
+        :param reduction: Method for reducing parameter updates along the minibatch
+            dimension.
+        :param weight_decay: Constant multiple to decay weights by on each iteration.
+
+        Keyword arguments:
+
+        :param LearningRule update_rule: Modifies connection parameters according to
+            some rule.
+        :param torch.Tensor w: Strengths of synapses.
+        :param torch.Tensor b: Target population bias.
+        :param Union[float, torch.Tensor] wmin: Minimum allowed value(s) on the connection weights. Single value, or
+            tensor of same size as w
+        :param Union[float, torch.Tensor] wmax: Maximum allowed value(s) on the connection weights. Single value, or
+            tensor of same size as w
+        :param float norm: Total weight per target neuron normalization constant.
+        """
+        super().__init__(source, target, nu, reduction, weight_decay, **kwargs)
+
+        if dilation != 1 and dilation != (1, 1, 1):
+            raise NotImplementedError(
+                "Dilation is not currently supported for 3-D spiking convolution."
+            )
+
+        self.kernel_size = _triple(kernel_size)
+        self.stride = _triple(stride)
+        self.padding = _triple(padding)
+        self.dilation = _triple(dilation)
+
+        self.in_channels, input_depth, input_height, input_width = (
+            source.shape[0],
+            source.shape[1],
+            source.shape[2],
+            source.shape[3],
+        )
+        self.out_channels, output_depth, output_height, output_width = (
+            target.shape[0],
+            target.shape[1],
+            target.shape[2],
+            target.shape[3],
+        )
+
+        depth = (input_depth - self.kernel_size[0] + 2 * self.padding[0]) / self.stride[
+            0
+        ] + 1
+        width = (
+            input_height - self.kernel_size[1] + 2 * self.padding[1]
+        ) / self.stride[1] + 1
+        height = (
+            input_width - self.kernel_size[2] + 2 * self.padding[2]
+        ) / self.stride[2] + 1
+
+        shape = (
+            self.in_channels,
+            self.out_channels,
+            int(depth),
+            int(width),
+            int(height),
+        )
+
+        error = (
+            "Target dimensionality must be (out_channels, ?,"
+            "(input_depth - filter_depth + 2 * padding_depth) / stride_depth + 1,"
+            "(input_height - filter_height + 2 * padding_height) / stride_height + 1,"
+            "(input_width - filter_width + 2 * padding_width) / stride_width + 1"
+        )
+
+        assert (
+            target.shape[0] == shape[1]
+            and target.shape[1] == shape[2]
+            and target.shape[2] == shape[3]
+            and target.shape[3] == shape[4]
+        ), error
+
+        w = kwargs.get("w", None)
+        inf = torch.tensor(np.inf)
+        if w is None:
+            if (self.wmin == -inf).any() or (self.wmax == inf).any():
+                w = torch.clamp(
+                    torch.rand(self.out_channels, self.in_channels, *self.kernel_size),
+                    self.wmin,
+                    self.wmax,
+                )
+            else:
+                w = (self.wmax - self.wmin) * torch.rand(
+                    self.out_channels, self.in_channels, *self.kernel_size
+                )
+                w += self.wmin
+        else:
+            if (self.wmin == -inf).any() or (self.wmax == inf).any():
+                w = torch.clamp(w, self.wmin, self.wmax)
+
+        self.w = Parameter(w, requires_grad=False)
+        self.b = Parameter(
+            kwargs.get("b", torch.zeros(self.out_channels)), requires_grad=False
+        )
+
+    def compute(self, s: torch.Tensor) -> torch.Tensor:
+        # language=rst
+        """
+        Compute convolutional pre-activations given spikes using layer weights.
+
+        :param s: Incoming spikes.
+        :return: Incoming spikes multiplied by synaptic weights (with or without
+            decaying spike activation).
+        """
+        return F.conv3d(
+            s.float(),
+            self.w,
+            self.b,
+            stride=self.stride,
+            padding=self.padding,
+            dilation=self.dilation,
+        )
+
+    def update(self, **kwargs) -> None:
+        # language=rst
+        """
+        Compute connection's update rule.
+        """
+        super().update(**kwargs)
+
+    def normalize(self) -> None:
+        # language=rst
+        """
+        Normalize weights along the first axis according to total weight per target
+        neuron.
+        """
+        if self.norm is not None:
+            # get a view and modify in place
+            w = self.w.view(
+                self.w.shape[0] * self.w.shape[1],
+                self.w.shape[2] * self.w.shape[3] * self.w.shape[4],
+            )
+
+            for fltr in range(w.shape[0]):
+                w[fltr] *= self.norm / w[fltr].sum(0)
+
+    def reset_state_variables(self) -> None:
+        # language=rst
+        """
+        Contains resetting logic for the connection.
+        """
+        super().reset_state_variables()
+
+
+class MaxPool1dConnection(AbstractConnection):
+    # language=rst
+    """
+    Specifies max-pooling synapses between one or two populations of neurons by keeping
+    online estimates of maximally firing neurons.
+    """
+
+    def __init__(
+        self,
+        source: Nodes,
+        target: Nodes,
+        kernel_size: int,
+        stride: int = 1,
+        padding: int = 0,
+        dilation: int = 1,
+        **kwargs,
+    ) -> None:
+        # language=rst
+        """
+        Instantiates a ``MaxPool1dConnection`` object.
+
+        :param source: A layer of nodes from which the connection originates.
+        :param target: A layer of nodes to which the connection connects.
+        :param kernel_size: the size of 1-D convolutional kernel.
+        :param stride: stride for convolution.
+        :param padding: padding for convolution.
+        :param dilation: dilation for convolution.
+
+        Keyword arguments:
+
+        :param decay: Decay rate of online estimates of average firing activity.
+        """
+        super().__init__(source, target, None, None, 0.0, **kwargs)
+
+        self.kernel_size = kernel_size
+        self.stride = stride
+        self.padding = padding
+        self.dilation = dilation
+
+        self.register_buffer("firing_rates", torch.zeros(source.s.shape))
+
+    def compute(self, s: torch.Tensor) -> torch.Tensor:
+        # language=rst
+        """
+        Compute max-pool pre-activations given spikes using online firing rate
+        estimates.
+
+        :param s: Incoming spikes.
+        :return: Incoming spikes multiplied by synaptic weights (with or without
+            decaying spike activation).
+        """
+        self.firing_rates -= self.decay * self.firing_rates
+        self.firing_rates += s.float().squeeze()
+
+        _, indices = F.max_pool1d(
+            self.firing_rates,
+            kernel_size=self.kernel_size,
+            stride=self.stride,
+            padding=self.padding,
+            dilation=self.dilation,
+            return_indices=True,
+        )
+
+        return s.flatten(2).gather(2, indices.flatten(2)).view_as(indices).float()
+
+    def update(self, **kwargs) -> None:
+        # language=rst
+        """
+        Compute connection's update rule.
+        """
+        super().update(**kwargs)
+
+    def normalize(self) -> None:
+        # language=rst
+        """
+        No weights -> no normalization.
+        """
+
+    def reset_state_variables(self) -> None:
+        # language=rst
+        """
+        Contains resetting logic for the connection.
+        """
+        super().reset_state_variables()
+
+        self.firing_rates = torch.zeros(self.source.s.shape)
+
+
+class MaxPool2dConnection(AbstractConnection):
+    # language=rst
+    """
+    Specifies max-pooling synapses between one or two populations of neurons by keeping
+    online estimates of maximally firing neurons.
+    """
+
+    def __init__(
+        self,
+        source: Nodes,
+        target: Nodes,
+        kernel_size: Union[int, Tuple[int, int]],
+        stride: Union[int, Tuple[int, int]] = 1,
+        padding: Union[int, Tuple[int, int]] = 0,
+        dilation: Union[int, Tuple[int, int]] = 1,
+        **kwargs,
+    ) -> None:
+        # language=rst
+        """
+        Instantiates a ``MaxPool2dConnection`` object.
+
+        :param source: A layer of nodes from which the connection originates.
+        :param target: A layer of nodes to which the connection connects.
+        :param kernel_size: Horizontal and vertical size of convolutional kernels.
+        :param stride: Horizontal and vertical stride for convolution.
+        :param padding: Horizontal and vertical padding for convolution.
+        :param dilation: Horizontal and vertical dilation for convolution.
+
+        Keyword arguments:
+
+        :param decay: Decay rate of online estimates of average firing activity.
+        """
+        super().__init__(source, target, None, None, 0.0, **kwargs)
+
+        self.kernel_size = _pair(kernel_size)
+        self.stride = _pair(stride)
+        self.padding = _pair(padding)
+        self.dilation = _pair(dilation)
+
+        self.register_buffer("firing_rates", torch.zeros(source.s.shape))
+
+    def compute(self, s: torch.Tensor) -> torch.Tensor:
+        # language=rst
+        """
+        Compute max-pool pre-activations given spikes using online firing rate
+        estimates.
+
+        :param s: Incoming spikes.
+        :return: Incoming spikes multiplied by synaptic weights (with or without
+            decaying spike activation).
+        """
+        self.firing_rates -= self.decay * self.firing_rates
+        self.firing_rates += s.float().squeeze()
+
+        _, indices = F.max_pool2d(
+            self.firing_rates,
+            kernel_size=self.kernel_size,
+            stride=self.stride,
+            padding=self.padding,
+            dilation=self.dilation,
+            return_indices=True,
+        )
+
+        return s.flatten(2).gather(2, indices.flatten(2)).view_as(indices).float()
+
+    def update(self, **kwargs) -> None:
+        # language=rst
+        """
+        Compute connection's update rule.
+        """
+        super().update(**kwargs)
+
+    def normalize(self) -> None:
+        # language=rst
+        """
+        No weights -> no normalization.
+        """
+
+    def reset_state_variables(self) -> None:
+        # language=rst
+        """
+        Contains resetting logic for the connection.
+        """
+        super().reset_state_variables()
+
+        self.firing_rates = torch.zeros(self.source.s.shape)
+
+
+class MaxPoo3dConnection(AbstractConnection):
+    # language=rst
+    """
+    Specifies max-pooling synapses between one or two populations of neurons by keeping
+    online estimates of maximally firing neurons.
+    """
+
+    def __init__(
+        self,
+        source: Nodes,
+        target: Nodes,
+        kernel_size: Union[int, Tuple[int, int, int]],
+        stride: Union[int, Tuple[int, int, int]] = 1,
+        padding: Union[int, Tuple[int, int, int]] = 0,
+        dilation: Union[int, Tuple[int, int, int]] = 1,
+        **kwargs,
+    ) -> None:
+        # language=rst
+        """
+        Instantiates a ``MaxPool3dConnection`` object.
+
+        :param source: A layer of nodes from which the connection originates.
+        :param target: A layer of nodes to which the connection connects.
+        :param kernel_size: Depth-wise, horizontal and vertical size of convolutional kernels.
+        :param stride: Depth-wise, horizontal and vertical stride for convolution.
+        :param padding: Depth-wise, horizontal and vertical padding for convolution.
+        :param dilation: Depth-wise, horizontal and vertical dilation for convolution.
+
+        Keyword arguments:
+
+        :param decay: Decay rate of online estimates of average firing activity.
+        """
+        super().__init__(source, target, None, None, 0.0, **kwargs)
+
+        self.kernel_size = _triple(kernel_size)
+        self.stride = _triple(stride)
+        self.padding = _triple(padding)
+        self.dilation = _triple(dilation)
+
+        self.register_buffer("firing_rates", torch.zeros(source.s.shape))
+
+    def compute(self, s: torch.Tensor) -> torch.Tensor:
+        # language=rst
+        """
+        Compute max-pool pre-activations given spikes using online firing rate
+        estimates.
+
+        :param s: Incoming spikes.
+        :return: Incoming spikes multiplied by synaptic weights (with or without
+            decaying spike activation).
+        """
+        self.firing_rates -= self.decay * self.firing_rates
+        self.firing_rates += s.float().squeeze()
+
+        _, indices = F.max_pool3d(
+            self.firing_rates,
+            kernel_size=self.kernel_size,
+            stride=self.stride,
+            padding=self.padding,
+            dilation=self.dilation,
+            return_indices=True,
+        )
+
+        return s.flatten(2).gather(2, indices.flatten(2)).view_as(indices).float()
+
+    def update(self, **kwargs) -> None:
+        # language=rst
+        """
+        Compute connection's update rule.
+        """
+        super().update(**kwargs)
+
+    def normalize(self) -> None:
+        # language=rst
+        """
+        No weights -> no normalization.
+        """
+
+    def reset_state_variables(self) -> None:
+        # language=rst
+        """
+        Contains resetting logic for the connection.
+        """
+        super().reset_state_variables()
+
+        self.firing_rates = torch.zeros(self.source.s.shape)
+
+
+class LocalConnection(AbstractConnection):
+    # language=rst
+    """
+    Specifies a locally connected connection between one or two populations of neurons.
+    """
+
+    def __init__(
+        self,
+        source: Nodes,
+        target: Nodes,
+        kernel_size: Union[int, Tuple[int, int]],
+        stride: Union[int, Tuple[int, int]],
+        n_filters: int,
+        nu: Optional[Union[float, Sequence[float]]] = None,
+        reduction: Optional[callable] = None,
+        weight_decay: float = 0.0,
+        **kwargs,
+    ) -> None:
+        # language=rst
+        """
+        Instantiates a ``LocalConnection2D`` object. Source population should have 
+        square size
+
+        Neurons in the post-synaptic population are ordered by receptive field; that is,
+        if there are ``n_conv`` neurons in each post-synaptic patch, then the first
+        ``n_conv`` neurons in the post-synaptic population correspond to the first
+        receptive field, the second ``n_conv`` to the second receptive field, and so on.
+
+        :param source: A layer of nodes from which the connection originates.
+        :param target: A layer of nodes to which the connection connects.
+        :param kernel_size: Horizontal and vertical size of convolutional kernels.
+        :param stride: Horizontal and vertical stride for convolution.
+        :param n_filters: Number of locally connected filters per pre-synaptic region.
+        :param nu: Learning rate for both pre- and post-synaptic events.
+        :param reduction: Method for reducing parameter updates along the minibatch
+            dimension.
+        :param weight_decay: Constant multiple to decay weights by on each iteration.
+
+        Keyword arguments:
+
+        :param LearningRule update_rule: Modifies connection parameters according to
+            some rule.
+        :param torch.Tensor w: Strengths of synapses.
+        :param torch.Tensor b: Target population bias.
+        :param Union[float, torch.Tensor] wmin: Minimum allowed value(s) on the connection weights. Single value, or
+            tensor of same size as w
+        :param Union[float, torch.Tensor] wmax: Maximum allowed value(s) on the connection weights. Single value, or
+            tensor of same size as w
+        :param float norm: Total weight per target neuron normalization constant.
+        :param Tuple[int, int] input_shape: Shape of input population if it's not
+            ``[sqrt, sqrt]``.
+        """
+
+        super().__init__(source, target, nu, reduction, weight_decay, **kwargs)
+
+        kernel_size = _pair(kernel_size)
+        stride = _pair(stride)
+
+        self.kernel_size = kernel_size
+        self.stride = stride
+        self.n_filters = n_filters
+
+        shape = kwargs.get("input_shape", None)
+        if shape is None:
+            sqrt = int(np.sqrt(source.n))
+            shape = _pair(sqrt)
+
+        if kernel_size == shape:
+            conv_size = [1, 1]
+        else:
+            conv_size = (
+                int((shape[0] - kernel_size[0]) / stride[0]) + 1,
+                int((shape[1] - kernel_size[1]) / stride[1]) + 1,
+            )
+
+        self.conv_size = conv_size
+
+        conv_prod = int(np.prod(conv_size))
+        kernel_prod = int(np.prod(kernel_size))
+
+        assert target.n == n_filters * conv_prod, (
+            f"Total neurons in target layer must be {n_filters * conv_prod}. "
+            f"Got {target.n}."
+        )
+
+        locations = torch.zeros(
+            kernel_size[0], kernel_size[1], conv_size[0], conv_size[1]
+        ).long()
+        for c1 in range(conv_size[0]):
+            for c2 in range(conv_size[1]):
+                for k1 in range(kernel_size[0]):
+                    for k2 in range(kernel_size[1]):
+                        location = (
+                            c1 * stride[0] * shape[1]
+                            + c2 * stride[1]
+                            + k1 * shape[0]
+                            + k2
+                        )
+                        locations[k1, k2, c1, c2] = location
+
+        self.register_buffer("locations", locations.view(kernel_prod, conv_prod))
+        w = kwargs.get("w", None)
+
+        if w is None:
+            # Calculate unbounded weights
+            w = torch.zeros(source.n, target.n)
+            for f in range(n_filters):
+                for c in range(conv_prod):
+                    for k in range(kernel_prod):
+                        w[self.locations[k, c], f * conv_prod + c] = np.random.rand()
+
+            # Bind weights to given range
+            if (self.wmin == -np.inf).any() or (self.wmax == np.inf).any():
+                w = torch.clamp(w, self.wmin, self.wmax)
+            else:
+                w = self.wmin + w * (self.wmax - self.wmin)
+
+        else:
+            if (self.wmin != -np.inf).any() or (self.wmax != np.inf).any():
+                w = torch.clamp(w, self.wmin, self.wmax)
+
+        self.w = Parameter(w, requires_grad=False)
+
+        self.register_buffer("mask", self.w == 0)
+
+        self.b = Parameter(kwargs.get("b", torch.zeros(target.n)), requires_grad=False)
+
+        if self.norm is not None:
+            self.norm *= kernel_prod
+
+    def compute(self, s: torch.Tensor) -> torch.Tensor:
+        # language=rst
+        """
+        Compute pre-activations given spikes using layer weights.
+
+        :param s: Incoming spikes.
+        :return: Incoming spikes multiplied by synaptic weights (with or without
+            decaying spike activation).
+        """
+        # Compute multiplication of pre-activations by connection weights.
+        a_post = (
+            s.float().view(s.size(0), -1) @ self.w.view(self.source.n, self.target.n)
+            + self.b
+        )
+        return a_post.view(*self.target.shape)
+
+    def update(self, **kwargs) -> None:
+        # language=rst
+        """
+        Compute connection's update rule.
+
+        Keyword arguments:
+
+        :param ByteTensor mask: Boolean mask determining which weights to clamp to zero.
+        """
+        if kwargs["mask"] is None:
+            kwargs["mask"] = self.mask
+
+        super().update(**kwargs)
+
+    def normalize(self) -> None:
+        # language=rst
+        """
+        Normalize weights so each target neuron has sum of connection weights equal to
+        ``self.norm``.
+        """
+        if self.norm is not None:
+            w = self.w.view(self.source.n, self.target.n)
+            w *= self.norm / self.w.sum(0).view(1, -1)
+
+    def reset_state_variables(self) -> None:
+        # language=rst
+        """
+        Contains resetting logic for the connection.
+        """
+        super().reset_state_variables()
+
 class LocalConnection1D(AbstractConnection):
     """
     Specifies a one-dimensional local connection between one or two population of neurons supporting multi-channel inputs with shape (C, H); 
@@ -730,931 +1645,7 @@
         super().reset_state_variables()
 
         self.target.reset_state_variables()
-=======
-
->>>>>>> 3b19e041
-class Conv1dConnection(AbstractConnection):
-    # language=rst
-    """
-    Specifies one-dimensional convolutional synapses between one or two populations of neurons.
-    """
-
-    def __init__(
-        self,
-        source: Nodes,
-        target: Nodes,
-        kernel_size: int,
-        stride: int = 1,
-        padding: int = 0,
-        dilation: int = 1,
-        nu: Optional[Union[float, Sequence[float]]] = None,
-        reduction: Optional[callable] = None,
-        weight_decay: float = 0.0,
-        **kwargs,
-    ) -> None:
-        # language=rst
-        """
-        Instantiates a ``Conv1dConnection`` object.
-
-        :param source: A layer of nodes from which the connection originates.
-        :param target: A layer of nodes to which the connection connects.
-        :param kernel_size: the size of 1-D convolutional kernel.
-        :param stride: stride for convolution.
-        :param padding: padding for convolution.
-        :param dilation: dilation for convolution.
-        :param nu: Learning rate for both pre- and post-synaptic events.
-        :param reduction: Method for reducing parameter updates along the minibatch
-            dimension.
-        :param weight_decay: Constant multiple to decay weights by on each iteration.
-
-        Keyword arguments:
-
-        :param LearningRule update_rule: Modifies connection parameters according to
-            some rule.
-        :param torch.Tensor w: Strengths of synapses.
-        :param torch.Tensor b: Target population bias.
-        :param Union[float, torch.Tensor] wmin: Minimum allowed value(s) on the connection weights. Single value, or
-            tensor of same size as w
-        :param Union[float, torch.Tensor] wmax: Maximum allowed value(s) on the connection weights. Single value, or
-            tensor of same size as w
-        :param float norm: Total weight per target neuron normalization constant.
-        """
-        super().__init__(source, target, nu, reduction, weight_decay, **kwargs)
-
-        if dilation != 1:
-            raise NotImplementedError(
-                "Dilation is not currently supported for 1-D spiking convolution."
-            )
-
-        self.kernel_size = kernel_size
-        self.stride = stride
-        self.padding = padding
-        self.dilation = dilation
-
-        self.in_channels, input_size = (
-            source.shape[0],
-            source.shape[1],
-        )
-        self.out_channels, output_size = (
-            target.shape[0],
-            target.shape[1],
-        )
-
-        conv_size = (input_size - self.kernel_size + 2 * self.padding) / self.stride + 1
-        shape = (self.in_channels, self.out_channels, int(conv_size))
-
-        error = (
-            "Target dimensionality must be (out_channels, ?,"
-            "(input_size - filter_size + 2 * padding) / stride + 1,"
-        )
-
-        assert target.shape[0] == shape[1] and target.shape[1] == shape[2], error
-
-        w = kwargs.get("w", None)
-        inf = torch.tensor(np.inf)
-        if w is None:
-            if (self.wmin == -inf).any() or (self.wmax == inf).any():
-                w = torch.clamp(
-                    torch.rand(self.out_channels, self.in_channels, self.kernel_size),
-                    self.wmin,
-                    self.wmax,
-                )
-            else:
-                w = (self.wmax - self.wmin) * torch.rand(
-                    self.out_channels, self.in_channels, self.kernel_size
-                )
-                w += self.wmin
-        else:
-            if (self.wmin == -inf).any() or (self.wmax == inf).any():
-                w = torch.clamp(w, self.wmin, self.wmax)
-
-        self.w = Parameter(w, requires_grad=False)
-        self.b = Parameter(
-            kwargs.get("b", torch.zeros(self.out_channels)), requires_grad=False
-        )
-
-    def compute(self, s: torch.Tensor) -> torch.Tensor:
-        # language=rst
-        """
-        Compute convolutional pre-activations given spikes using layer weights.
-
-        :param s: Incoming spikes.
-        :return: Incoming spikes multiplied by synaptic weights (with or without
-            decaying spike activation).
-        """
-        return F.conv1d(
-            s.float(),
-            self.w,
-            self.b,
-            stride=self.stride,
-            padding=self.padding,
-            dilation=self.dilation,
-        )
-
-    def update(self, **kwargs) -> None:
-        # language=rst
-        """
-        Compute connection's update rule.
-        """
-        super().update(**kwargs)
-
-    def normalize(self) -> None:
-        # language=rst
-        """
-        Normalize weights along the first axis according to total weight per target
-        neuron.
-        """
-        if self.norm is not None:
-            # get a view and modify in place
-            w = self.w.view(self.w.shape[0] * self.w.shape[1], self.w.shape[2])
-
-            for fltr in range(w.shape[0]):
-                w[fltr] *= self.norm / w[fltr].sum(0)
-
-    def reset_state_variables(self) -> None:
-        # language=rst
-        """
-        Contains resetting logic for the connection.
-        """
-        super().reset_state_variables()
-
-
-<<<<<<< HEAD
-
-=======
->>>>>>> 3b19e041
-class Conv2dConnection(AbstractConnection):
-    # language=rst
-    """
-    Specifies two-dimensional convolutional synapses between one or two populations of neurons.
-    """
-
-    def __init__(
-        self,
-        source: Nodes,
-        target: Nodes,
-        kernel_size: Union[int, Tuple[int, int]],
-        stride: Union[int, Tuple[int, int]] = 1,
-        padding: Union[int, Tuple[int, int]] = 0,
-        dilation: Union[int, Tuple[int, int]] = 1,
-        nu: Optional[Union[float, Sequence[float]]] = None,
-        reduction: Optional[callable] = None,
-        weight_decay: float = 0.0,
-        **kwargs,
-    ) -> None:
-        # language=rst
-        """
-        Instantiates a ``Conv2dConnection`` object.
-
-        :param source: A layer of nodes from which the connection originates.
-        :param target: A layer of nodes to which the connection connects.
-        :param kernel_size: Horizontal and vertical size of convolutional kernels.
-        :param stride: Horizontal and vertical stride for convolution.
-        :param padding: Horizontal and vertical padding for convolution.
-        :param dilation: Horizontal and vertical dilation for convolution.
-        :param nu: Learning rate for both pre- and post-synaptic events.
-        :param reduction: Method for reducing parameter updates along the minibatch
-            dimension.
-        :param weight_decay: Constant multiple to decay weights by on each iteration.
-
-        Keyword arguments:
-
-        :param LearningRule update_rule: Modifies connection parameters according to
-            some rule.
-        :param torch.Tensor w: Strengths of synapses.
-        :param torch.Tensor b: Target population bias.
-        :param Union[float, torch.Tensor] wmin: Minimum allowed value(s) on the connection weights. Single value, or
-            tensor of same size as w
-        :param Union[float, torch.Tensor] wmax: Maximum allowed value(s) on the connection weights. Single value, or
-            tensor of same size as w
-        :param float norm: Total weight per target neuron normalization constant.
-        """
-        super().__init__(source, target, nu, reduction, weight_decay, **kwargs)
-
-        self.kernel_size = _pair(kernel_size)
-        self.stride = _pair(stride)
-        self.padding = _pair(padding)
-        self.dilation = _pair(dilation)
-
-        self.in_channels, input_height, input_width = (
-            source.shape[0],
-            source.shape[1],
-            source.shape[2],
-        )
-        self.out_channels, output_height, output_width = (
-            target.shape[0],
-            target.shape[1],
-            target.shape[2],
-        )
-
-        width = (
-            input_height - self.kernel_size[0] + 2 * self.padding[0]
-        ) / self.stride[0] + 1
-        height = (
-            input_width - self.kernel_size[1] + 2 * self.padding[1]
-        ) / self.stride[1] + 1
-        shape = (self.in_channels, self.out_channels, int(width), int(height))
-
-        error = (
-            "Target dimensionality must be (out_channels, ?,"
-            "(input_height - filter_height + 2 * padding_height) / stride_height + 1,"
-            "(input_width - filter_width + 2 * padding_width) / stride_width + 1"
-        )
-
-        assert (
-            target.shape[0] == shape[1]
-            and target.shape[1] == shape[2]
-            and target.shape[2] == shape[3]
-        ), error
-
-        w = kwargs.get("w", None)
-        inf = torch.tensor(np.inf)
-        if w is None:
-            if (self.wmin == -inf).any() or (self.wmax == inf).any():
-                w = torch.clamp(
-                    torch.rand(self.out_channels, self.in_channels, *self.kernel_size),
-                    self.wmin,
-                    self.wmax,
-                )
-            else:
-                w = (self.wmax - self.wmin) * torch.rand(
-                    self.out_channels, self.in_channels, *self.kernel_size
-                )
-                w += self.wmin
-        else:
-            if (self.wmin == -inf).any() or (self.wmax == inf).any():
-                w = torch.clamp(w, self.wmin, self.wmax)
-
-        self.w = Parameter(w, requires_grad=False)
-        self.b = Parameter(
-            kwargs.get("b", torch.zeros(self.out_channels)), requires_grad=False
-        )
-
-    def compute(self, s: torch.Tensor) -> torch.Tensor:
-        # language=rst
-        """
-        Compute convolutional pre-activations given spikes using layer weights.
-
-        :param s: Incoming spikes.
-        :return: Incoming spikes multiplied by synaptic weights (with or without
-            decaying spike activation).
-        """
-        return F.conv2d(
-            s.float(),
-            self.w,
-            self.b,
-            stride=self.stride,
-            padding=self.padding,
-            dilation=self.dilation,
-        )
-
-    def update(self, **kwargs) -> None:
-        # language=rst
-        """
-        Compute connection's update rule.
-        """
-        super().update(**kwargs)
-
-    def normalize(self) -> None:
-        # language=rst
-        """
-        Normalize weights along the first axis according to total weight per target
-        neuron.
-        """
-        if self.norm is not None:
-            # get a view and modify in place
-            w = self.w.view(
-                self.w.shape[0] * self.w.shape[1], self.w.shape[2] * self.w.shape[3]
-            )
-
-            for fltr in range(w.shape[0]):
-                w[fltr] *= self.norm / w[fltr].sum(0)
-
-    def reset_state_variables(self) -> None:
-        # language=rst
-        """
-        Contains resetting logic for the connection.
-        """
-        super().reset_state_variables()
-
-
-class Conv3dConnection(AbstractConnection):
-    # language=rst
-    """
-    Specifies three-dimensional convolutional synapses between one or two populations of neurons.
-    """
-
-    def __init__(
-        self,
-        source: Nodes,
-        target: Nodes,
-        kernel_size: Union[int, Tuple[int, int, int]],
-        stride: Union[int, Tuple[int, int, int]] = 1,
-        padding: Union[int, Tuple[int, int, int]] = 0,
-        dilation: Union[int, Tuple[int, int, int]] = 1,
-        nu: Optional[Union[float, Sequence[float]]] = None,
-        reduction: Optional[callable] = None,
-        weight_decay: float = 0.0,
-        **kwargs,
-    ) -> None:
-        # language=rst
-        """
-        Instantiates a ``Conv3dConnection`` object.
-
-        :param source: A layer of nodes from which the connection originates.
-        :param target: A layer of nodes to which the connection connects.
-        :param kernel_size: Depth-wise, horizontal, and vertical  size of convolutional kernels.
-        :param stride: Depth-wise, horizontal, and vertical stride for convolution.
-        :param padding: Depth-wise, horizontal, and vertical  padding for convolution.
-        :param dilation: Depth-wise, horizontal and vertical dilation for convolution.
-        :param nu: Learning rate for both pre- and post-synaptic events.
-        :param reduction: Method for reducing parameter updates along the minibatch
-            dimension.
-        :param weight_decay: Constant multiple to decay weights by on each iteration.
-
-        Keyword arguments:
-
-        :param LearningRule update_rule: Modifies connection parameters according to
-            some rule.
-        :param torch.Tensor w: Strengths of synapses.
-        :param torch.Tensor b: Target population bias.
-        :param Union[float, torch.Tensor] wmin: Minimum allowed value(s) on the connection weights. Single value, or
-            tensor of same size as w
-        :param Union[float, torch.Tensor] wmax: Maximum allowed value(s) on the connection weights. Single value, or
-            tensor of same size as w
-        :param float norm: Total weight per target neuron normalization constant.
-        """
-        super().__init__(source, target, nu, reduction, weight_decay, **kwargs)
-
-        if dilation != 1 and dilation != (1, 1, 1):
-            raise NotImplementedError(
-                "Dilation is not currently supported for 3-D spiking convolution."
-            )
-
-        self.kernel_size = _triple(kernel_size)
-        self.stride = _triple(stride)
-        self.padding = _triple(padding)
-        self.dilation = _triple(dilation)
-
-        self.in_channels, input_depth, input_height, input_width = (
-            source.shape[0],
-            source.shape[1],
-            source.shape[2],
-            source.shape[3],
-        )
-        self.out_channels, output_depth, output_height, output_width = (
-            target.shape[0],
-            target.shape[1],
-            target.shape[2],
-            target.shape[3],
-        )
-
-        depth = (input_depth - self.kernel_size[0] + 2 * self.padding[0]) / self.stride[
-            0
-        ] + 1
-        width = (
-            input_height - self.kernel_size[1] + 2 * self.padding[1]
-        ) / self.stride[1] + 1
-        height = (
-            input_width - self.kernel_size[2] + 2 * self.padding[2]
-        ) / self.stride[2] + 1
-
-        shape = (
-            self.in_channels,
-            self.out_channels,
-            int(depth),
-            int(width),
-            int(height),
-        )
-
-        error = (
-            "Target dimensionality must be (out_channels, ?,"
-            "(input_depth - filter_depth + 2 * padding_depth) / stride_depth + 1,"
-            "(input_height - filter_height + 2 * padding_height) / stride_height + 1,"
-            "(input_width - filter_width + 2 * padding_width) / stride_width + 1"
-        )
-
-        assert (
-            target.shape[0] == shape[1]
-            and target.shape[1] == shape[2]
-            and target.shape[2] == shape[3]
-            and target.shape[3] == shape[4]
-        ), error
-
-        w = kwargs.get("w", None)
-        inf = torch.tensor(np.inf)
-        if w is None:
-            if (self.wmin == -inf).any() or (self.wmax == inf).any():
-                w = torch.clamp(
-                    torch.rand(self.out_channels, self.in_channels, *self.kernel_size),
-                    self.wmin,
-                    self.wmax,
-                )
-            else:
-                w = (self.wmax - self.wmin) * torch.rand(
-                    self.out_channels, self.in_channels, *self.kernel_size
-                )
-                w += self.wmin
-        else:
-            if (self.wmin == -inf).any() or (self.wmax == inf).any():
-                w = torch.clamp(w, self.wmin, self.wmax)
-
-        self.w = Parameter(w, requires_grad=False)
-        self.b = Parameter(
-            kwargs.get("b", torch.zeros(self.out_channels)), requires_grad=False
-        )
-
-    def compute(self, s: torch.Tensor) -> torch.Tensor:
-        # language=rst
-        """
-        Compute convolutional pre-activations given spikes using layer weights.
-
-        :param s: Incoming spikes.
-        :return: Incoming spikes multiplied by synaptic weights (with or without
-            decaying spike activation).
-        """
-        return F.conv3d(
-            s.float(),
-            self.w,
-            self.b,
-            stride=self.stride,
-            padding=self.padding,
-            dilation=self.dilation,
-        )
-
-    def update(self, **kwargs) -> None:
-        # language=rst
-        """
-        Compute connection's update rule.
-        """
-        super().update(**kwargs)
-
-    def normalize(self) -> None:
-        # language=rst
-        """
-        Normalize weights along the first axis according to total weight per target
-        neuron.
-        """
-        if self.norm is not None:
-            # get a view and modify in place
-            w = self.w.view(
-                self.w.shape[0] * self.w.shape[1],
-                self.w.shape[2] * self.w.shape[3] * self.w.shape[4],
-            )
-
-            for fltr in range(w.shape[0]):
-                w[fltr] *= self.norm / w[fltr].sum(0)
-
-    def reset_state_variables(self) -> None:
-        # language=rst
-        """
-        Contains resetting logic for the connection.
-        """
-        super().reset_state_variables()
-
-
-class MaxPool1dConnection(AbstractConnection):
-    # language=rst
-    """
-    Specifies max-pooling synapses between one or two populations of neurons by keeping
-    online estimates of maximally firing neurons.
-    """
-
-    def __init__(
-        self,
-        source: Nodes,
-        target: Nodes,
-        kernel_size: int,
-        stride: int = 1,
-        padding: int = 0,
-        dilation: int = 1,
-        **kwargs,
-    ) -> None:
-        # language=rst
-        """
-        Instantiates a ``MaxPool1dConnection`` object.
-
-        :param source: A layer of nodes from which the connection originates.
-        :param target: A layer of nodes to which the connection connects.
-        :param kernel_size: the size of 1-D convolutional kernel.
-        :param stride: stride for convolution.
-        :param padding: padding for convolution.
-        :param dilation: dilation for convolution.
-
-        Keyword arguments:
-
-        :param decay: Decay rate of online estimates of average firing activity.
-        """
-        super().__init__(source, target, None, None, 0.0, **kwargs)
-
-        self.kernel_size = kernel_size
-        self.stride = stride
-        self.padding = padding
-        self.dilation = dilation
-
-        self.register_buffer("firing_rates", torch.zeros(source.s.shape))
-
-    def compute(self, s: torch.Tensor) -> torch.Tensor:
-        # language=rst
-        """
-        Compute max-pool pre-activations given spikes using online firing rate
-        estimates.
-
-        :param s: Incoming spikes.
-        :return: Incoming spikes multiplied by synaptic weights (with or without
-            decaying spike activation).
-        """
-        self.firing_rates -= self.decay * self.firing_rates
-        self.firing_rates += s.float().squeeze()
-
-        _, indices = F.max_pool1d(
-            self.firing_rates,
-            kernel_size=self.kernel_size,
-            stride=self.stride,
-            padding=self.padding,
-            dilation=self.dilation,
-            return_indices=True,
-        )
-
-        return s.flatten(2).gather(2, indices.flatten(2)).view_as(indices).float()
-
-    def update(self, **kwargs) -> None:
-        # language=rst
-        """
-        Compute connection's update rule.
-        """
-        super().update(**kwargs)
-
-    def normalize(self) -> None:
-        # language=rst
-        """
-        No weights -> no normalization.
-        """
-
-    def reset_state_variables(self) -> None:
-        # language=rst
-        """
-        Contains resetting logic for the connection.
-        """
-        super().reset_state_variables()
-
-        self.firing_rates = torch.zeros(self.source.s.shape)
-
-
-class MaxPool2dConnection(AbstractConnection):
-    # language=rst
-    """
-    Specifies max-pooling synapses between one or two populations of neurons by keeping
-    online estimates of maximally firing neurons.
-    """
-
-    def __init__(
-        self,
-        source: Nodes,
-        target: Nodes,
-        kernel_size: Union[int, Tuple[int, int]],
-        stride: Union[int, Tuple[int, int]] = 1,
-        padding: Union[int, Tuple[int, int]] = 0,
-        dilation: Union[int, Tuple[int, int]] = 1,
-        **kwargs,
-    ) -> None:
-        # language=rst
-        """
-        Instantiates a ``MaxPool2dConnection`` object.
-
-        :param source: A layer of nodes from which the connection originates.
-        :param target: A layer of nodes to which the connection connects.
-        :param kernel_size: Horizontal and vertical size of convolutional kernels.
-        :param stride: Horizontal and vertical stride for convolution.
-        :param padding: Horizontal and vertical padding for convolution.
-        :param dilation: Horizontal and vertical dilation for convolution.
-
-        Keyword arguments:
-
-        :param decay: Decay rate of online estimates of average firing activity.
-        """
-        super().__init__(source, target, None, None, 0.0, **kwargs)
-
-        self.kernel_size = _pair(kernel_size)
-        self.stride = _pair(stride)
-        self.padding = _pair(padding)
-        self.dilation = _pair(dilation)
-
-        self.register_buffer("firing_rates", torch.zeros(source.s.shape))
-
-    def compute(self, s: torch.Tensor) -> torch.Tensor:
-        # language=rst
-        """
-        Compute max-pool pre-activations given spikes using online firing rate
-        estimates.
-
-        :param s: Incoming spikes.
-        :return: Incoming spikes multiplied by synaptic weights (with or without
-            decaying spike activation).
-        """
-        self.firing_rates -= self.decay * self.firing_rates
-        self.firing_rates += s.float().squeeze()
-
-        _, indices = F.max_pool2d(
-            self.firing_rates,
-            kernel_size=self.kernel_size,
-            stride=self.stride,
-            padding=self.padding,
-            dilation=self.dilation,
-            return_indices=True,
-        )
-
-        return s.flatten(2).gather(2, indices.flatten(2)).view_as(indices).float()
-
-    def update(self, **kwargs) -> None:
-        # language=rst
-        """
-        Compute connection's update rule.
-        """
-        super().update(**kwargs)
-
-    def normalize(self) -> None:
-        # language=rst
-        """
-        No weights -> no normalization.
-        """
-
-    def reset_state_variables(self) -> None:
-        # language=rst
-        """
-        Contains resetting logic for the connection.
-        """
-        super().reset_state_variables()
-
-        self.firing_rates = torch.zeros(self.source.s.shape)
-
-
-class MaxPoo3dConnection(AbstractConnection):
-    # language=rst
-    """
-    Specifies max-pooling synapses between one or two populations of neurons by keeping
-    online estimates of maximally firing neurons.
-    """
-
-    def __init__(
-        self,
-        source: Nodes,
-        target: Nodes,
-        kernel_size: Union[int, Tuple[int, int, int]],
-        stride: Union[int, Tuple[int, int, int]] = 1,
-        padding: Union[int, Tuple[int, int, int]] = 0,
-        dilation: Union[int, Tuple[int, int, int]] = 1,
-        **kwargs,
-    ) -> None:
-        # language=rst
-        """
-        Instantiates a ``MaxPool3dConnection`` object.
-
-        :param source: A layer of nodes from which the connection originates.
-        :param target: A layer of nodes to which the connection connects.
-        :param kernel_size: Depth-wise, horizontal and vertical size of convolutional kernels.
-        :param stride: Depth-wise, horizontal and vertical stride for convolution.
-        :param padding: Depth-wise, horizontal and vertical padding for convolution.
-        :param dilation: Depth-wise, horizontal and vertical dilation for convolution.
-
-        Keyword arguments:
-
-        :param decay: Decay rate of online estimates of average firing activity.
-        """
-        super().__init__(source, target, None, None, 0.0, **kwargs)
-
-        self.kernel_size = _triple(kernel_size)
-        self.stride = _triple(stride)
-        self.padding = _triple(padding)
-        self.dilation = _triple(dilation)
-
-        self.register_buffer("firing_rates", torch.zeros(source.s.shape))
-
-    def compute(self, s: torch.Tensor) -> torch.Tensor:
-        # language=rst
-        """
-        Compute max-pool pre-activations given spikes using online firing rate
-        estimates.
-
-        :param s: Incoming spikes.
-        :return: Incoming spikes multiplied by synaptic weights (with or without
-            decaying spike activation).
-        """
-        self.firing_rates -= self.decay * self.firing_rates
-        self.firing_rates += s.float().squeeze()
-
-        _, indices = F.max_pool3d(
-            self.firing_rates,
-            kernel_size=self.kernel_size,
-            stride=self.stride,
-            padding=self.padding,
-            dilation=self.dilation,
-            return_indices=True,
-        )
-
-        return s.flatten(2).gather(2, indices.flatten(2)).view_as(indices).float()
-
-    def update(self, **kwargs) -> None:
-        # language=rst
-        """
-        Compute connection's update rule.
-        """
-        super().update(**kwargs)
-
-    def normalize(self) -> None:
-        # language=rst
-        """
-        No weights -> no normalization.
-        """
-
-    def reset_state_variables(self) -> None:
-        # language=rst
-        """
-        Contains resetting logic for the connection.
-        """
-        super().reset_state_variables()
-
-        self.firing_rates = torch.zeros(self.source.s.shape)
-
-
-class LocalConnection(AbstractConnection):
-    # language=rst
-    """
-    Specifies a locally connected connection between one or two populations of neurons.
-    """
-
-    def __init__(
-        self,
-        source: Nodes,
-        target: Nodes,
-        kernel_size: Union[int, Tuple[int, int]],
-        stride: Union[int, Tuple[int, int]],
-        n_filters: int,
-        nu: Optional[Union[float, Sequence[float]]] = None,
-        reduction: Optional[callable] = None,
-        weight_decay: float = 0.0,
-        **kwargs,
-    ) -> None:
-        # language=rst
-        """
-        Instantiates a ``LocalConnection2D`` object. Source population should have 
-        square size
-
-        Neurons in the post-synaptic population are ordered by receptive field; that is,
-        if there are ``n_conv`` neurons in each post-synaptic patch, then the first
-        ``n_conv`` neurons in the post-synaptic population correspond to the first
-        receptive field, the second ``n_conv`` to the second receptive field, and so on.
-
-        :param source: A layer of nodes from which the connection originates.
-        :param target: A layer of nodes to which the connection connects.
-        :param kernel_size: Horizontal and vertical size of convolutional kernels.
-        :param stride: Horizontal and vertical stride for convolution.
-        :param n_filters: Number of locally connected filters per pre-synaptic region.
-        :param nu: Learning rate for both pre- and post-synaptic events.
-        :param reduction: Method for reducing parameter updates along the minibatch
-            dimension.
-        :param weight_decay: Constant multiple to decay weights by on each iteration.
-
-        Keyword arguments:
-
-        :param LearningRule update_rule: Modifies connection parameters according to
-            some rule.
-        :param torch.Tensor w: Strengths of synapses.
-        :param torch.Tensor b: Target population bias.
-        :param Union[float, torch.Tensor] wmin: Minimum allowed value(s) on the connection weights. Single value, or
-            tensor of same size as w
-        :param Union[float, torch.Tensor] wmax: Maximum allowed value(s) on the connection weights. Single value, or
-            tensor of same size as w
-        :param float norm: Total weight per target neuron normalization constant.
-        :param Tuple[int, int] input_shape: Shape of input population if it's not
-            ``[sqrt, sqrt]``.
-        """
-
-        super().__init__(source, target, nu, reduction, weight_decay, **kwargs)
-
-        kernel_size = _pair(kernel_size)
-        stride = _pair(stride)
-
-        self.kernel_size = kernel_size
-        self.stride = stride
-        self.n_filters = n_filters
-
-        shape = kwargs.get("input_shape", None)
-        if shape is None:
-            sqrt = int(np.sqrt(source.n))
-            shape = _pair(sqrt)
-
-        if kernel_size == shape:
-            conv_size = [1, 1]
-        else:
-            conv_size = (
-                int((shape[0] - kernel_size[0]) / stride[0]) + 1,
-                int((shape[1] - kernel_size[1]) / stride[1]) + 1,
-            )
-
-        self.conv_size = conv_size
-
-        conv_prod = int(np.prod(conv_size))
-        kernel_prod = int(np.prod(kernel_size))
-
-        assert target.n == n_filters * conv_prod, (
-            f"Total neurons in target layer must be {n_filters * conv_prod}. "
-            f"Got {target.n}."
-        )
-
-        locations = torch.zeros(
-            kernel_size[0], kernel_size[1], conv_size[0], conv_size[1]
-        ).long()
-        for c1 in range(conv_size[0]):
-            for c2 in range(conv_size[1]):
-                for k1 in range(kernel_size[0]):
-                    for k2 in range(kernel_size[1]):
-                        location = (
-                            c1 * stride[0] * shape[1]
-                            + c2 * stride[1]
-                            + k1 * shape[0]
-                            + k2
-                        )
-                        locations[k1, k2, c1, c2] = location
-
-        self.register_buffer("locations", locations.view(kernel_prod, conv_prod))
-        w = kwargs.get("w", None)
-
-        if w is None:
-            # Calculate unbounded weights
-            w = torch.zeros(source.n, target.n)
-            for f in range(n_filters):
-                for c in range(conv_prod):
-                    for k in range(kernel_prod):
-                        w[self.locations[k, c], f * conv_prod + c] = np.random.rand()
-
-            # Bind weights to given range
-            if (self.wmin == -np.inf).any() or (self.wmax == np.inf).any():
-                w = torch.clamp(w, self.wmin, self.wmax)
-            else:
-                w = self.wmin + w * (self.wmax - self.wmin)
-
-        else:
-            if (self.wmin != -np.inf).any() or (self.wmax != np.inf).any():
-                w = torch.clamp(w, self.wmin, self.wmax)
-
-        self.w = Parameter(w, requires_grad=False)
-
-        self.register_buffer("mask", self.w == 0)
-
-        self.b = Parameter(kwargs.get("b", torch.zeros(target.n)), requires_grad=False)
-
-        if self.norm is not None:
-            self.norm *= kernel_prod
-
-    def compute(self, s: torch.Tensor) -> torch.Tensor:
-        # language=rst
-        """
-        Compute pre-activations given spikes using layer weights.
-
-        :param s: Incoming spikes.
-        :return: Incoming spikes multiplied by synaptic weights (with or without
-            decaying spike activation).
-        """
-        # Compute multiplication of pre-activations by connection weights.
-        a_post = (
-            s.float().view(s.size(0), -1) @ self.w.view(self.source.n, self.target.n)
-            + self.b
-        )
-        return a_post.view(*self.target.shape)
-
-    def update(self, **kwargs) -> None:
-        # language=rst
-        """
-        Compute connection's update rule.
-
-        Keyword arguments:
-
-        :param ByteTensor mask: Boolean mask determining which weights to clamp to zero.
-        """
-        if kwargs["mask"] is None:
-            kwargs["mask"] = self.mask
-
-        super().update(**kwargs)
-
-    def normalize(self) -> None:
-        # language=rst
-        """
-        Normalize weights so each target neuron has sum of connection weights equal to
-        ``self.norm``.
-        """
-        if self.norm is not None:
-            w = self.w.view(self.source.n, self.target.n)
-            w *= self.norm / self.w.sum(0).view(1, -1)
-
-    def reset_state_variables(self) -> None:
-        # language=rst
-        """
-        Contains resetting logic for the connection.
-        """
-        super().reset_state_variables()
-
-
+        
 class MeanFieldConnection(AbstractConnection):
     # language=rst
     """
