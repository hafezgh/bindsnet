--- conflicted
+++ resolved
@@ -191,12 +191,6 @@
         self.refrac_count.masked_fill_(self.s, self.refrac)
         self.v.masked_fill_(self.s, self.reset)
 
-<<<<<<< HEAD
-        # Integrate input and decay voltages.
-        self.v += (self.refrac_count == 0).float() * inpts
-
-=======
->>>>>>> b0217d20
         super().step(inpts, dt)
 
     def _reset(self):
@@ -266,12 +260,6 @@
         self.refrac_count.masked_fill_(self.s, self.refrac)
         self.v.masked_fill_(self.s, self.reset)
 
-<<<<<<< HEAD
-        # Integrate inputs.
-        self.v += (self.refrac_count == 0).float() * inpts
-
-=======
->>>>>>> b0217d20
         super().step(inpts, dt)
 
     def _reset(self):
@@ -348,13 +336,6 @@
         self.refrac_count.masked_fill_(self.s, self.refrac)
         self.v.masked_fill_(self.s, self.reset)
 
-<<<<<<< HEAD
-        # Integrate inputs.
-        self.i += inpts
-        self.v += (self.refrac_count == 0).float() * self.i
-
-=======
->>>>>>> b0217d20
         super().step(inpts, dt)
 
     def _reset(self):
@@ -506,9 +487,6 @@
         self.refrac_count[self.refrac_count != 0] -= dt
 
         # Integrate inputs.
-<<<<<<< HEAD
-        self.v += (self.refrac_count == 0).float() * inpts
-=======
         self.i += inpts
         self.v += (self.refrac_count == 0).float() * self.i
 
@@ -526,102 +504,9 @@
             s = s.view(-1)
             s[torch.multinomial(self.s.float().view(-1), 1)] = 1
             self.s = s.view(self.s.size()).byte()
->>>>>>> b0217d20
-
-        super().step(inpts, dt)
-
-    def _reset(self):
-        '''
-        Resets relevant state variables.
-        '''
-        super()._reset()
-        self.v = self.rest * torch.ones(self.shape)  # Neuron voltages.
-        self.i = torch.zeros(self.shape)             # Synaptic input currents.
-        self.refrac_count = torch.zeros(self.shape)  # Refractory period counters.
-
-
-class AdaptiveCurrentLIFNodes(Nodes):
-    '''
-    Layer of `current-based leaky integrate-and-fire (LIF) neurons
-    <http://icwww.epfl.ch/~gerstner/SPNM/node26.html#SECTION02313000000000000000>`_.
-    Combines ideas from both :code:`CurrentLIFNodes` and :code:`AdaptiveLIFNodes`
-    objects.
-    '''
-    def __init__(self, n=None, shape=None, traces=False, thresh=-52.0, rest=-65.0,
-                 reset=-65.0, refrac=5, decay=1e-2, i_decay=2e-2, trace_tc=5e-2,
-                 theta_plus=0.05, theta_decay=1e-7):
-        '''
-        Instantiates a layer of synaptic input current-based LIF neurons.
-        
-        Inputs:
-        
-            | :code:`n` (:code:`int`): The number of neurons in the layer.
-            | :code:`shape` (:code:`iterable[int]`): The dimensionality of the layer.
-            | :code:`traces` (:code:`bool`): Whether to record spike traces.
-            | :code:`thresh` (:code:`float`): Spike threshold voltage.
-            | :code:`rest` (:code:`float`): Resting membrane voltage.
-            | :code:`reset` (:code:`float`): Post-spike reset voltage.
-            | :code:`refrac` (:code:`int`): Refractory (non-firing) period of the neuron.
-            | :code:`decay` (:code:`float`): Time constant of neuron voltage decay.
-            | :code:`i_decay` (:code:`float`): Time constant of synaptic input current decay.
-            | :code:`trace_tc` (:code:`float`): Time constant of spike trace decay.
-            | :code:`theta_plus` (:code:`float`): Voltage increase of threshold after spiking.
-            | :code:`theta_decay` (:code:`float`): Time constant of adaptive threshold decay.
-        '''
-        super().__init__(n, shape, traces, trace_tc)
-
-        self.rest = rest       # Rest voltage.
-        self.reset = reset     # Post-spike reset voltage.
-        self.thresh = thresh   # Spike threshold voltage.
-        self.refrac = refrac   # Post-spike refractory period.
-        self.decay = decay # Rate of decay of neuron voltage.
-        self.i_decay = i_decay # Rate of decay of synaptic input current.
-        self.theta_plus = theta_plus    # Constant threshold increase on spike.
-        self.theta_decay = theta_decay  # Rate of decay of adaptive thresholds.
-
-        self.v = self.rest * torch.ones(self.shape)  # Neuron voltages.
-        self.i = torch.zeros(self.shape)             # Synaptic input currents.
-        self.theta = torch.zeros(self.shape)         # Adaptive thresholds.
-        self.refrac_count = torch.zeros(self.shape)  # Refractory period counters.
-
-    def step(self, inpts, dt):
-        '''
-        Runs a single simulation step.
-
-        Inputs:
-        
-            | :code:`inpts` (:code:`torch.Tensor`): Inputs to the layer.
-            | :code:`dt` (:code:`float`): Simulation time step.
-        '''
-        # Decay voltages and current.
-        self.v -= dt * self.decay * (self.v - self.rest)
-        self.i -= dt * self.i_decay * self.i
-        self.theta -= dt * self.theta_decay * self.theta
-        
-        # Decrement refrac counters.
-        self.refrac_count[self.refrac_count != 0] -= dt
-        
-        # Check for spiking neurons.
-        self.s = (self.v >= self.thresh + self.theta) & (self.refrac_count == 0)
-
-         # Refractoriness, voltage reset, and adaptive thresholds.
-        self.refrac_count.masked_fill_(self.s, self.refrac)
-        self.v.masked_fill_(self.s, self.reset)
-        self.theta += self.theta_plus * self.s.float()
-
-        # Choose only a single neuron to spike.
-        if torch.sum(self.s) > 0:
-            s = torch.zeros(self.s.size())
-            s = s.view(-1)
-            s[torch.multinomial(self.s.float().view(-1), 1)] = 1
-            self.s = s.view(self.s.size()).byte()
-        
-        # Integrate inputs.
-        self.i += inpts
-        self.v += (self.refrac_count == 0).float() * self.i
-
-        super().step(inpts, dt)
-        
+
+        super().step(inpts, dt)
+
     def _reset(self):
         '''
         Resets relevant state variables.
@@ -770,14 +655,11 @@
             | :code:`inpts` (:code:`torch.Tensor`): Inputs to the layer.
             | :code:`dt` (:code:`float`): Simulation time step.
         '''
-<<<<<<< HEAD
-=======
 
         # Apply v and u updates.
         self.v += dt * 0.5 * (0.04 * (self.v ** 2) + 5 * self.v + 140 - self.u + inpts)
         self.v += dt * 0.5 * (0.04 * (self.v ** 2) + 5 * self.v + 140 - self.u + inpts)
         self.u += self.a * (self.b * self.v - self.u)
->>>>>>> b0217d20
 
         # Check for spiking neurons.
         self.s = (self.v >= self.thresh)
@@ -785,14 +667,6 @@
         # Refractoriness and voltage reset.
         self.v = torch.where(self.s, self.c, self.v)
         self.u = torch.where(self.s, self.u + self.d, self.u)
-<<<<<<< HEAD
-
-
-        # Apply v and u updates.
-        self.v += dt * (0.04 * (self.v ** 2) + 5 * self.v + 140 - self.u + inpts)
-        self.u += self.a * (self.b * self.v - self.u)
-=======
->>>>>>> b0217d20
 
         super().step(inpts, dt)
 
